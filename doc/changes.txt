/**

@page changes Release Notes

@htmlonly <a name="v7_0_0_changes"></a>@endhtmlonly
@par
<B>Version 7.0.0</B> - <I>In development</I>

@par
<BLOCKQUOTE>
As of this release, a C++14 compiler is required and the oldest supported
Houdini version is 17.0.
</BLOCKQUOTE>

@par
Improvements:
- The minimum ABI for OpenVDB is now always enforced through CMake
  separately from other minimum dependency version variables.
- Added support for CMake 3.12 compatible @c Xxx_ROOT variables.
- Replaced the CMake @c USE_SYSTEM_LIBRARY_PATHS option with
  @c DISABLE_CMAKE_SEARCH_PATHS and removed the hard coded list of
  @c SYSTEM_LIBRARY_PATHS in favor of using CMake's default search procedure.
  @c SYSTEM_LIBRARY_PATHS can still be used as a global list of paths for all
  dependency searches.
- Improvements to OpenVDB's CMake module setup order in regards to CMake
  policy, minimum version and project calls.
- Replaced occurrences of boost::scoped_array with std::unique_ptr.
- Added an OPENVDB_SIMD option to CMake to optionally define SSE4.2 and
  AVX compiler flags, this is switched off by default.

@par
Bug fixes:
- Fixed a bug in <TT>FindJemalloc.cmake</TT> where paths were not being handled
  correctly.
- Fixed a Windows build issue in openvdb_render.

@par
ABI changes:
- OpFactory destructor is now virtual as of ABI=7
- Added new virtual methods for copying const grids and replacing
  the metadata and/or the transform -
  @vdblink::GridBase::copyGridReplacingMetadata() GridBase::copyGridReplacingMetadata@endlink,
  @vdblink::GridBase::copyGridReplacingTransform() GridBase::copyGridReplacingTransform@endlink
  and @vdblink::GridBase::copyGridReplacingMetadataAndTransform()
  GridBase::copyGridReplacingMetadataAndTransform@endlink.

@par
API changes:
- @vdblink{tools::VolumeToMesh::pointList(),VolumeToMesh::pointList} and
  @vdblink{tools::VolumeToMesh::polygonPoolList(),VolumeToMesh::polygonPoolList}
  now return a std::unique_ptr instead of a boost::scoped_array.

@par
Python:
- Removed the requirement of CMake&nbsp;3.14 for NumPy usage.
- Added support for Boost versions 1.65 and later when building
  the Python module with NumPy support through CMake.
- Improved CMake Python3 support.

@par
Houdini:
- Fixed a bug in the Points Convert SOP during conversion from
  Houdini geometry to OpenVDB Points, where point group information could
  end up corrupted or cause a crash with non-contiguous point offsets (mesh
  inputs).
- Threaded the population of point group memberships during conversion from
  Houdini geometry to OpenVDB Points
<<<<<<< HEAD
- Added logic to the Rasterize&nbsp;Points SOP to suppress the output of
  non-finite attribute values due to subnormal input densities.
=======
- Introduced a position compression option to the Scatter&nbsp;SOP for VDB
  Points and default to 16-bit fixed point.
>>>>>>> bc2c0aa8


@htmlonly <a name="v6_2_1_changes"></a>@endhtmlonly
@par
<B>Version 6.2.1</B> - <I>September 30, 2019</I>

@par
Bug fixes:
- Fixed a crash that arose from an inadvertent ABI change of an I/O class
  with the 6.2.0 release.
  The crash occured when attempting to write out
  a point data grid using an I/O routine from a different version of
  OpenVDB than the one with which the grid was authored and when
  one of those OpenVDB versions was 6.2.0.


@htmlonly <a name="v6_2_0_changes"></a>@endhtmlonly
@par
<B>Version 6.2.0</B> - <I>September 18, 2019</I>

@par
New features:
- Added @vdblink{tools::FindActiveValues,FindActiveValues}, which counts
  the active values in a tree that intersect a given bounding box.
- Added @vdblink{io::DelayedLoadMetadata,DelayedLoadMetadata}, which stores
  mask offsets and compression sizes on write to accelerate delayed load
  reading.

@par
Improvements:
- @vdblink{tree::LeafNode::modifyValue(),LeafNode::modifyValue} and
  @vdblink{tree::LeafNode::modifyValueAndActiveState(),
  LeafNode::modifyValueAndActiveState} now modify voxel values
  in place for improved performance.
- Added @vdblink{math::isInfinite(),math::isInfinite} and
  @vdblink{math::isNan(),math::isNan} to resolve Visual&nbsp;Studio
  compatibility issues with integer types.
- Made minor performance improvements to moving and filtering VDB points.
- Improved performance related to a mutex contention when appending
  multiple @vdblink{points::AttributeArray,AttributeArray}<I></I>s
  in parallel through various point operations.
- Significantly improved the performance of
  @vdblink::tools::createLevelSetSphere() createLevelSetSphere@endlink
  using threading.
- Improved directory and file path lookups of some CMake commands in
  the root <TT>CMakeLists.txt</TT>.
  <I>[Reported&nbsp;by&nbsp;Daniel&nbsp;Elliott]</I>
- Improved CMake support for GLFW versions 3.1 and later.
- <TT>FindOpenVDB.cmake</TT> now correctly propagates @c CXX version
  requirements.
- Added CMake support for linking against Jemalloc and TBB&nbsp;malloc
  and enabled Jemalloc by default for Linux and non-Maya builds
  and TBB&nbsp;malloc for all other builds.
- Added a @c USE_COLORED_OUTPUT option to CMake to display compiler output
  in color.
- Added an @c OPENVDB_CODE_COVERAGE option to CMake.
- CMake now automatically detects and configures the CXX11 ABI requirement
  for Houdini builds.
- CMake now issues deprecation warnings for 2017 VFX Reference Platform
  version dependencies. In particular, C++11-only compilers are now
  deprecated; OpenVDB&nbsp;7.0 will require a C++14-compatible compiler.

@par
Bug fixes:
- Replaced @b std::vector with @b std::deque as the underlying container
  for @vdblink{util::PagedArray,PagedArray}, to address a rare crash
  when reading from multiple threads while writing from another thread.
- Fixed a bug that could cause an empty
  @vdblink{math::CoordBBox::volume(),CoordBBox} to report nonzero volume.
- Fixed a bug in
  @vdblink{tools::computeScalarPotential(),computeScalarPotential}
  that could produce a corrupt result due to invalid memory access.
  <I>[Reported&nbsp;by&nbsp;Edwin&nbsp;Braun]</I>
- Partially reverted the
  @vdblink{tools::ClosestSurfacePoint,ClosestSurfacePoint}
  tool&rsquo;s distance calculations to their pre-OpenVDB&nbsp;5.0 behavior
  to address a bug in the
  @vdblink{tools::fillWithSpheres(),fillWithSpheres} tool
  that caused generated spheres to sometimes extend outside the target volume.
- CMake now correctly sets rpaths for the unit test binary.
- Addressed a Valgrind warning by allocating the point attribute array
  @vdblink{points::AttributeArray::registerType,registry}
  using a Meyers singleton.
  <I>[Contributed&nbsp;by&nbsp;Autodesk]</I>

@par
ABI changes:
- ABI versions&nbsp;3 and older are now deprecated, and support for them will
  be removed in a future release.
  Until then, define the macro @c OPENVDB_USE_DEPRECATED_ABI (or set the
  CMake @c OPENVDB_USE_DEPRECATED_ABI option to @c ON) to suppress deprecation
  messages when compiling OpenVDB or dependent code.

@par
API changes:
- Changed @vdblink{points::RandomLeafFilter::LeafMap,RandomLeafFilter::LeafMap}
  from a @b std::map to a @b std::unordered_map.
- Removed the @b TableT template argument from
  @vdblink{util::PagedArray,PagedArray}.
  The table type is now hardcoded to @b std::deque.
- The minimum supported version of GLFW is now&nbsp;3.1.

@par
Python:
- CMake now always produces a <TT>.so</TT> for the Python module
  on Linux and Unix platforms.
- Fixed a compile-time error when building the Python module for Python&nbsp;3.
  <I>[Reported&nbsp;by&nbsp;yurivict]</I>

@par
Houdini:
- OpenVDB SOPs are now displayed in an ASWF sub-menu of the VDB tab menu.
- Added API documentation and examples.
- Added @hvdblink{GEOvdbApply,GEOvdbApply}, which invokes a functor
  on a VDB primitive if the resolved grid type is a member of
  a given type list.
- Fixed a regression in the Fill&nbsp;SOP that caused it to modify VDBs
  in the input detail.
- The Combine&nbsp;SOP no longer crashes in <B>Copy&nbsp;B</B> mode when the
  destination is not a&nbsp;VDB.
- Added an @hulink{OpFactory::addSpareData(),OpFactory::addSpareData} method
  and @hulink{addOperatorSpareData(),addOperatorSpareData} and
  @hulink{getOperatorSpareData(),getOperatorSpareData} functions
  to manage spare data associated with operator types.
- Added an @c opsparedata HScript command and @c hou.NodeType.spareData
  and @c hou.NodeType.spareDataDict methods to retrieve spare data
  associated with operator types.
- Added a <TT>pythonrc.py</TT> startup script to set the tab menu visibility
  of nodes and their native Houdini equivalents, based on an
  <TT>OPENVDB_OPHIDE_POLICY</TT> environment variable.
- Added an @hulink{OpFactory::setInvisible(),OpFactory::setInvisible} method
  to hide nodes from tab menus.
- Added an
  @hvdblink{OpenVDBOpFactory::setNativeName(),OpenVDBOpFactory::setNativeName}
  method to pair OpenVDB nodes with their native Houdini equivalents.
- Added an @hulink{OpPolicy::getTabSubMenuPath(),OpPolicy::getTabSubMenuPath}
  method to allow @b OpPolicy subclasses to provide their own tab sub-menu path.
- OpenVDB nodes now override @b OP_Operator::getVersion to return
  a version string of the form @c "vdb6.2.0 houdini18.0.222".


@htmlonly <a name="v6_1_0_changes"></a>@endhtmlonly
@par
<B>Version 6.1.0</B> - <I>May 8, 2019</I>

@par
<BLOCKQUOTE>
As of this release, the oldest supported Houdini version is&nbsp;16.5.
</BLOCKQUOTE>

@par
New features:
- Added new @vdblink::QuatTraits QuatTraits@endlink,
  @vdblink::MatTraits MatTraits@endlink and
  @vdblink::ValueTraits ValueTraits@endlink type traits to complement
  @vdblink::VecTraits VecTraits@endlink and added an
  @vdblink::IsSpecializationOf IsSpecializationOf@endlink
  helper metafunction.
- Added support for @vdblink::Vec4SMetadata Vec4s@endlink,
  @vdblink::Vec4DMetadata Vec4d@endlink
  and @vdblink::Vec4IMetadata Vec4i@endlink metadata.
- Added a generic @vdblink::TypeList TypeList@endlink class.
- Added @vdblink::GridBase::apply() GridBase::apply@endlink,
  which invokes a functor on a grid if the resolved grid type
  is a member of a given type list.
- Added @vdblink::util::printTime() printTime@endlink, which outputs
  nicely formatted time information.
- Added a @link std::hash<openvdb::math::Coord> std::hash<Coord>@endlink
  template specialization.
- Added @vdblink::math::CoordBBox::moveMin moveMin@endlink and
  @vdblink::math::CoordBBox::moveMax moveMax@endlink methods to
  @vdblink::math::CoordBBox CoordBBox@endlink.

@par
Improvements:
- @vdblink::util::CpuTimer CpuTimer@endlink now makes use of
  @vdblink::util::printTime() printTime@endlink for nicer output,
  and its API has been improved.
- Significantly improved the performance of point data grid string attribute
  generation.
- @vdblink::points::AttributeArray::copy() AttributeArray::copy@endlink
  and the
  @vdblink::points::AttributeArray::operator=() AttributeArray@endlink
  copy assignment operator are now thread-safe.
- The command-line tools (<TT>vdb_print</TT>, etc.) now include
  the library ABI version in their <TT>-version</TT> output.
- Further improved the responsiveness of the
  @link MeshToVolume.h mesh to volume@endlink converter to interrupt requests.
- The CMake build system has been significantly improved to support a
  wider range of build options and use cases.
  This includes better dependency handling and status reporting, find module
  installation for external use, more robust handling of different platform
  configurations and the introduction of dependency and build documentation.

@par
Bug fixes:
- Fixed a bug in the @link tools/Clip.h clip@endlink tool that caused
  some grid metadata to be discarded.
- Added a check to @vdblink::points::setGroup() points::setGroup@endlink
  to compare the maximum index of the provided
  @vdblink::tools::PointIndexTree PointIndexTree@endlink
  to the size of the membership vector.
- Fixed a race condition introduced in ABI&nbsp;6 when moving points
  in point data grids, due to non-const access to an
  @vdblink::points::AttributeArray AttributeArray@endlink
  triggering a copy-on-write.
- Fixed a bug that caused the @link MeshToVolume.h mesh to volume@endlink
  converter to consume unlimited memory when it encountered NaNs
  in vertex positions.
- Fixed a rounding error bug in
  @link PointConversion.h point conversion@endlink when using
  single-precision floating-point.
- Addressed some type conversion issues and other issues reported by
  GCC&nbsp;6.
- Fixed a crash in @vdblink::tools::extractActiveVoxelSegmentMasks()
  extractActiveVoxelSegmentMasks@endlink
  when the first leaf node had no active voxels.
  <I>[Reported&nbsp;by&nbsp;Rick&nbsp;Hankins]</I>
- Fixed a bug in @vdblink::tools::segmentActiveVoxels() segmentActiveVoxels@endlink
  and @vdblink::tools::segmentSDF() segmentSDF@endlink where inactive leaf
  nodes were only pruned when there was more than one segment.
- Fixed a crash in point moving when using group filters.
- Fixed a bug where the stride of existing attributes was being ignored during
  copy-construction of an @vdblink::points::AttributeSet AttributeSet@endlink.
- Fixed a bug that caused @vdblink::points::AttributeArray::operator==()
  AttributeArray@endlink equality operators to fail for attributes
  with non-constant strides.

@par
API changes:
- Moved the @vdblink::CopyConstness CopyConstness@endlink metafunction from
  @link tree/TreeIterator.h TreeIterator.h@endlink to @link Types.h@endlink.

@par
Houdini:
- The Points&nbsp;Convert SOP now reports NaN Positions as warnings when
  converting from Houdini Points to VDB Points.
- Fixed a bug where the Points&nbsp;Convert&nbsp;SOP was incorrectly ignoring
  point attributes with the same name as an existing point group.
- The Transform&nbsp;SOP now supports frustum transforms by applying the
  transformation to the internal affine map.
- Changed the labels (but not the opnames) of several SOPs to match
  the corresponding native Houdini SOPs.
  The new labels are Morph&nbsp;SDF, Project&nbsp;Non-Divergent,
  Rebuild&nbsp;SDF, Renormalize&nbsp;SDF, Reshape&nbsp;SDF,
  Segment&nbsp;by&nbsp;Connectivity, Smooth&nbsp;SDF,
  Topology&nbsp;to&nbsp;SDF, and Visualize&nbsp;Tree.
- Added an @b OpPolicy::getFirstName method to allow @b OpPolicy subclasses
  to provide their own first name scheme.
- Added an @b OpPolicy::getLabelName method to allow @b OpPolicy subclasses
  to provide their own label naming scheme for tab menus.
- Added type lists for sets of commonly used grid types, including
  @b ScalarGridTypes, @b Vec3GridTypes, @b AllGridTypes, etc.
- The Vector&nbsp;Merge SOP now copies metadata from the representative
  scalar grid.
- Deprecated @b SOP_NodeVDB::duplicateSourceStealable,
  @b houdini_utils::getNodeChain and @b houdini_utils::OP_EvalScope.

@par
Python:
- Added limited support for @ref secPtContents "point data grids",
  comprising I/O and metadata functionality for now.
- Added support for @vdblink::Mat4SMetadata Mat4s@endlink
  and @vdblink::Mat4DMetadata Mat4d@endlink metadata, in the form of nested
  Python lists (e.g., <TT>[[1,0,0,0], [0,1,0,0], [0,0,1,0], [0,0,0,1]]</TT>).


@htmlonly <a name="v6_0_0_changes"></a>@endhtmlonly
@par
<B>Version 6.0.0</B> - <I>December 18, 2018</I>

@par
<BLOCKQUOTE>
Some changes in this release (see @ref v6_0_0_ABI_changes "ABI changes" below)
alter the grid&nbsp;ABI so that it is incompatible with earlier versions of
the OpenVDB library, such as the ones built into Houdini up to and including
Houdini&nbsp;17.
To preserve ABI compatibility, when compiling OpenVDB or any dependent code
define the macro <TT>OPENVDB_ABI_VERSION_NUMBER=</TT><I>N</I>, where,
for example, <I>N</I> is 3 for Houdini&nbsp;15, 15.5 and&nbsp;16,
4 for Houdini&nbsp;16.5 and 5 for Houdini&nbsp;17.0.
</BLOCKQUOTE>

@par
New features:
- Added support to the
  @link ParticlesToLevelSet.h ParticlesToLevelSet@endlink tool
  for fast rasterization of particles into boolean mask grids.
- Added convenience functions
  @vdblink::tools::particlesToSdf() particlesToSdf@endlink,
  @vdblink::tools::particleTrailsToSdf() particleTrailsToSdf@endlink,
  @vdblink::tools::particlesToMask() particlesToMask@endlink
  and @vdblink::tools::particleTrailsToMask() particleTrailsToMask@endlink
  for common particle rasterization use cases.
- Added batch copying functions @vdblink::points::AttributeArray::copyValues()
  AttributeArray::copyValues@endlink and
  @vdblink::points::AttributeArray::copyValuesUnsafe()
  AttributeArray::copyValuesUnsafe@endlink that significantly outperform
  the older @vdblink::points::AttributeArray::set()
  AttributeArray::set@endlink method.

@par
Improvements:
- Improved the responsiveness of the
  @link MeshToVolume.h mesh to volume@endlink converter to interrupt requests.
- Attempts to use a partially deserialized
  @vdblink::points::AttributeArray AttributeArray@endlink now errors.
- Updated point deletion to use faster batch copying for ABI=6+.
- Methods relating to in-memory Blosc compression for
  @vdblink::points::AttributeArray::compress() AttributeArray@endlink
  now do nothing and have been marked deprecated resulting in memory savings
  for ABI=6+.

@par
Bug fixes:
- Fixed various signed/unsigned casting issues to resolve compiler warnings
  when moving points in point data grids.

@anchor v6_0_0_ABI_changes
@par
ABI changes:
- Added multiple new virtual functions to
  @vdblink::points::AttributeArray AttributeArray@endlink.
- Changed the order and size of member variables in
  @vdblink::points::AttributeArray AttributeArray@endlink
  and @vdblink::points::TypedAttributeArray TypedAttributeArray@endlink.

@par
API changes:
- Removed a number of methods that were deprecated in version&nbsp;5.0.0 or
  earlier.
- Removed the experimental @b ValueAccessor::newSetValue method.
- Deprecated @vdblink::points::AttributeArray::compress()
  AttributeArray@endlink methods relating to in-memory Blosc compression.

@par
Houdini:
- The Convert and To&nbsp;Polygons SOPs now correctly transfer vertex
  attributes when the output is a polygon soup.
- Added an option to the Visualize&nbsp;SOP to display leaf nodes as points.
- Renamed the Visualize&nbsp;SOP&rsquo;s <TT>leafmode</TT>,
  <TT>internalmode</TT>, <TT>tilemode</TT> and <TT>voxelmode</TT> parameters
  to <TT>leafstyle</TT>, <TT>internalstyle</TT>, etc. and converted them
  from ordinals to strings.
- Made various improvements to viewport rendering of point data grids.
- Added a <B>ParmFactory::setInvisible</B> method to allow parameters
  to be marked as hidden.  This is useful for multi-parms,
  whose child parameters cannot be made obsolete.
- Removed the option to use in-memory Blosc compression from the
  Points&nbsp;Convert&nbsp;SOP as this feature has now been deprecated.
- Made various small changes for Houdini&nbsp;17 compatibility.


@htmlonly <a name="v5_2_0_changes"></a>@endhtmlonly
@par
<B>Version 5.2.0</B> - <I>August 13, 2018</I>

@par
New features:
- Added @link points/PointAdvect.h tools@endlink to advect points
  stored in point data grids through velocity fields.
  <I>[Contributed&nbsp;by&nbsp;Dan&nbsp;Bailey]</I>
- For point data grids, voxel data can now be
  @vdblink::points::prefetch() prefetched@endlink independently of
  position or other attributes.
  <I>[Contributed&nbsp;by&nbsp;Dan&nbsp;Bailey]</I>
- Added @link points/PointSample.h tools@endlink to sample voxel values
  onto points stored in point data grids.
  <I>[Contributed&nbsp;by&nbsp;Double&nbsp;Negative]</I>

@par
Improvements:
- The @vdblink::tools::UniformPointScatter UniformPointScatter@endlink tool
  now generates points in &ldquo;points per volume&rdquo; mode even when
  the product of the density and the voxel volume is less than one,
  and the point count now varies continuously with the density.
- Added a minimum/maximum sphere count argument to the
  @vdblink::tools::fillWithSpheres() fillWithSpheres@endlink tool.
  (The previous version, now deprecated, supported only a maximum
  sphere count.)
- Added a method to the level set tracking tool to enable and disable
  @vdblink::tools::LevelSetTracker::setTrimming() trimming@endlink
  of voxels outside the narrow band.
  Previously, trimming was always enabled, which caused dense SDFs
  to be converted to narrow-band level sets.
- Added @b state methods to point data
  @link points/IndexFilter.h index filters@endlink to improve
  optimization opportunities.
  <I>[Contributed&nbsp;by&nbsp;Dan&nbsp;Bailey]</I>
- Added @vdblink::points::ActiveFilter active@endlink
  and @vdblink::points::InactiveFilter inactive@endlink value mask
  point data index filters.
  <I>[Contributed&nbsp;by&nbsp;Dan&nbsp;Bailey]</I>
- Replaced include/exclude group list parameters with filter functors
  in various point data functions.
  <I>[Contributed&nbsp;by&nbsp;Dan&nbsp;Bailey]</I>
- Refactored and simplified the
  @link points/PointCount.h point count@endlink API.
  <I>[Contributed&nbsp;by&nbsp;Dan&nbsp;Bailey]</I>
- Computing cumulative per-leaf point offsets is now parallelized.
  <I>[Contributed&nbsp;by&nbsp;Dan&nbsp;Bailey]</I>
- Made various small changes for Visual Studio&nbsp;2017 compatibility.
  <I>[Contributed by Edward&nbsp;Lam]</I>

@par
Bug fixes:
- Fixed a bug that could cause an infinite loop when iterating over
  an empty root node.
- Fixed namespace-related bugs in
  @vdblink::math::Tuple::isZero() Tuple::isZero@endlink
  and @vdblink::math::Mat::isZero() Mat::isZero@endlink that led to
  compile-time errors.
- Fixed type conversion bugs in the vector-to-vector <A HREF=
  "namespaceopenvdb_1_1v5__2_1_1math.html#rotation_v1_v2"><B>rotation</B></A>
  function that made it impossible for it to return a single-precision
  rotation matrix, and modified the function to accept @b Vec3 arguments
  of any value type.
- Fixed a bug in the @link MeshToVolume.h mesh to volume@endlink converter
  that made it uninterruptible in certain cases even though
  an interrupter was provided.
  <I>[Reported&nbsp;by&nbsp;Doug&nbsp;Epps]</I>

@par
Houdini:
- Added an option to the From&nbsp;Particles&nbsp;SOP to output an
  interior mask grid.
- Added options to the Metadata&nbsp;SOP to set the grid name
  and to propagate metadata to primitive attributes and vice-versa.
- Modified <A HREF=
  "http://www.sidefx.com/docs/hdk16.5/class_g_u___prim_v_d_b.html#af9274e93cc2d5d8d1f001aa7a286180a">
  <B>convertVolumesToVDBs</B></A> to set the output VDBs&rsquo; grid names
  to the names of the volume primitives.
- Added an option to the Offset&nbsp;Level&nbsp;Set,
  Renormalize&nbsp;Level&nbsp;Set, Smooth&nbsp;Level&nbsp;Set
  and Resize&nbsp;Narrow&nbsp;Band&nbsp;SOPs to enable and disable
  trimming of voxels outside the narrow band.
  Previously, trimming was always enabled, which caused dense SDFs
  to be converted to narrow-band level sets.
- Fixed a bug in the Resample&nbsp;SOP that prevented it from reading
  a reference VDB from the second input.
- Added an option to the Scatter&nbsp;SOP to scatter points only on
  an isosurface of a signed distance field.
- The Scatter&nbsp;SOP now generates points in Point&nbsp;Density mode
  even when the product of the density and the voxel volume is less than one,
  and the point count now varies continuously with the density.
- Added a minimum sphere count option to the To&nbsp;Spheres&nbsp;SOP.
- Added enable/disable toggles to the To&nbsp;Spheres&nbsp;SOP&rsquo;s
  minimum and maximum radius parameters and eliminated the world space
  radius parameters.
  The remaining minimum and maximum parameters, formerly the voxel space
  radii, are now used in both world unit and voxel unit modes.
- Added transform and rotation order options to the Transform&nbsp;SOP.
- Added support to the Advect&nbsp;Points&nbsp;SOP for advecting points
  stored in point data grids.
  <I>[Contributed&nbsp;by&nbsp;Dan&nbsp;Bailey]</I>
- Added support to the Sample&nbsp;Points&nbsp;SOP for sampling onto points
  stored in point data grids.
  <I>[Contributed&nbsp;by&nbsp;Double&nbsp;Negative]</I>


@htmlonly <a name="v5_1_0_changes"></a>@endhtmlonly
@par
<B>Version 5.1.0</B> - <I>April 10, 2018</I>

@par
New features:
- Added an option to
  @vdblink::points::deleteFromGroups() points::deleteFromGroups@endlink
  to delete the groups as well as the points.
  <I>[Contributed&nbsp;by&nbsp;Nick&nbsp;Avramoussis]</I>
- Added a @c header_test Makefile target that checks library header files
  for dependencies on missing or indirectly included headers.
  <I>[Contributed&nbsp;by&nbsp;Dan&nbsp;Bailey]</I>
- Added support for @vdblink::math::Mat3s Mat3s@endlink and
  @vdblink::math::Mat3d Mat3d@endlink point data
  @vdblink::points::TypedAttributeArray typed attributes@endlink.
  <I>[Contributed&nbsp;by&nbsp;Dan&nbsp;Bailey]</I>

@par
Improvements:
- Added per-test timings to <TT>vdb_test</TT> to help in identifying
  performance regressions.
- @vdblink::zeroVal zeroVal@endlink now returns a zero matrix instead of
  an identity matrix for @vdblink::math::Mat4s Mat4s@endlink
  and @vdblink::math::Mat4d Mat4d@endlink, and it is now also defined
  (and returns a zero matrix) for @vdblink::math::Mat3s Mat3s@endlink
  and @vdblink::math::Mat3d Mat3d@endlink.

@par
Python:
- Fixed a bug introduced in version&nbsp;3.2.0 that caused
  boolean and integer values added to a grid&rsquo;s metadata
  to be stored as floating-point values.

@par
Houdini:
- Added options to the Clip&nbsp;SOP to expand or shrink the clipping region
  and, when clipping to a camera frustum, to set the near and far
  clipping planes.
- Added output grid naming options to the Points&nbsp;Convert&nbsp;SOP.
- Added a Keep&nbsp;Original&nbsp;Geometry toggle to the
  Points&nbsp;Convert&nbsp;SOP and improved the efficiency of point unpacking.
  <I>[Contributed&nbsp;by&nbsp;Dan&nbsp;Bailey]</I>
- Added an option to the Points&nbsp;Delete&nbsp;SOP to delete point groups.
  <I>[Contributed&nbsp;by&nbsp;Nick&nbsp;Avramoussis]</I>
- Fixed a rare crash when extracting points from a point data primitive.
  <I>[Contributed by Jeff&nbsp;Lait]</I>
- Added a @b SOP_NodeVDB::evalStdString method that facilitates
  string parameter evaluation in expressions, e.g.,
  <TT>matchGroup(*gdp,&nbsp;evalStdString("group",&nbsp;time))</TT>.
- Removed the deprecated @b openvdb_houdini::validateGeometry function.
  Use @b convertGeometry instead.
- Added a @b SOP_NodeVDB::matchGroup overload that eliminates the need
  to @c const_cast the @b GU_Detail.
  <I>[Contributed by Jeff&nbsp;Lait]</I>
- Grid transforms are now more aggressively simplified, making it less likely
  to produce nonuniform voxels erroneously.
  <I>[Contributed by Jeff&nbsp;Lait]</I>
- Fixed a bug when copying and pasting a Create&nbsp;SOP that could cause
  the Voxel&nbsp;Size toggle to change state.
- Added a @b houdini_utils::OpFactory::setVerb method to register
  <A HREF="http://www.sidefx.com/docs/houdini/model/compile">
  compilable</A>&nbsp;SOPs.
- Made @b SOP_NodeVDB::cookMySop @c final (that is, non-overridable)
  to facilitate the implementation of compilable SOPs.
  Override @b SOP_NodeVDB::cookVDBSop instead.
  (In most cases, it suffices to rename @b cookMySop to @b cookVDBSop.)
- Renamed some parameters on the following SOPs to match the equivalent
  native Houdini nodes: Advect, Advect&nbsp;Points, Analysis, Combine, Filter,
  Fracture, From&nbsp;Particles, From&nbsp;Polygons, Morph&nbsp;Level&nbsp;Set,
  Occlusion&nbsp;Mask, Offset&nbsp;Level&nbsp;Set, Points&nbsp;Group, Resample,
  Resize&nbsp;Narrow&nbsp;Band, Smooth&nbsp;Level&nbsp;Set,
  Topology&nbsp;To&nbsp;Level&nbsp;Set, Vector&nbsp;Merge, and Visualize.
- Added @b SOP_VDBCacheOptions, a convenience base class for
  compilable&nbsp;SOPs.
  <I>[Contributed by Jeff&nbsp;Lait]</I>
- Converted most SOPs into compilable SOPs.


@htmlonly <a name="v5_0_0_changes"></a>@endhtmlonly
@par
<B>Version 5.0.0</B> - <I>November 6, 2017</I>

@par
<BLOCKQUOTE>
Some changes in this release (see @ref v5_0_0_ABI_changes "ABI changes" below)
alter the grid&nbsp;ABI so that it is incompatible with earlier versions of
the OpenVDB library, such as the ones built into Houdini up to and including
Houdini&nbsp;16.
To preserve ABI compatibility, when compiling OpenVDB or any dependent code
define the macro <TT>OPENVDB_ABI_VERSION_NUMBER=</TT><I>N</I>, where,
for example, <I>N</I> is 3 for Houdini&nbsp;15, 15.5 and&nbsp;16 and 4
for Houdini&nbsp;16.5.
</BLOCKQUOTE>

@par
New features:
- Added a @vdblink::getLibraryAbiVersionString()
  getLibraryAbiVersionString@endlink function, which returns a
  string such as <TT>"5.0.0abi3"</TT>.
- Added a @vdblink::WeakPtr weak pointer@endlink type alias for ABI
  compatibility.
- Metadata fields of unregistered types are no longer discarded after
  being read from a <TT>.vdb</TT> file, and although their values are not
  printable, they can be written back to disk.
- Added a @c DESTDIR_LIB_DIR Makefile variable for Linux multiarch support.
  <I>[Contributed&nbsp;by&nbsp;Mathieu&nbsp;Malaterre]</I>
- Added tools to create @link tools/PotentialFlow.h potential flow@endlink
  fields, as described in the 2017&nbsp;SIGGRAPH OpenVDB course.
  <I>[Contributed&nbsp;by&nbsp;Double&nbsp;Negative]</I>
- Added @link points/PointMask.h tools@endlink to create mask grids from
  point data grids and to compute
  @vdblink::points::pointCountGrid() point counts@endlink.
  <I>[Contributed&nbsp;by&nbsp;Dan&nbsp;Bailey]</I>
- Added @link points/PointScatter.h tools@endlink to scatter
  @ref secPtOverview "OpenVDB points" randomly throughout a volume.
  <I>[Contributed&nbsp;by&nbsp;Nick&nbsp;Avramoussis]</I>

@par
Improvements:
- Significantly improved the performance of point data grid
  @vdblink::points::MultiGroupFilter group filters@endlink.
  <I>[Contributed&nbsp;by&nbsp;Double&nbsp;Negative]</I>

@par
Bug fixes:
- Fixed bugs in the
  @vdblink::tools::ClosestSurfacePoint ClosestSurfacePoint@endlink tool&rsquo;s
  distance calculations that caused searches to produce incorrect results.
- Fixed a locking issue that affected multithreaded access to
  @vdblink::points::PointDataLeafNode PointDataLeafNode@endlink&zwj;s
  when delayed loading was in effect.
  <I>[Contributed&nbsp;by&nbsp;Dan&nbsp;Bailey]</I>

@anchor v5_0_0_ABI_changes
@par
ABI changes:
- Made @vdblink::tree::InternalNode InternalNode@endlink&rsquo;s destructor
  non-virtual.
- The @ref v4_0_2_delayed_load_fix "fix" for a delayed-loading race condition
  in the @vdblink::tree::LeafBuffer LeafBuffer@endlink class that was only
  partially rolled out in the previous release is now enabled on all platforms.
- Replaced a bit flag with an atomic integer in
  @vdblink::points::AttributeArray points::AttributeArray@endlink
  to address a threading issue during delayed loading.
  <I>[Contributed&nbsp;by&nbsp;Dan&nbsp;Bailey]</I>
- Deprecated the @c OPENVDB_2_ABI_COMPATIBLE and @c OPENVDB_3_ABI_COMPATIBLE
  macros in favor of a new @c OPENVDB_ABI_VERSION_NUMBER macro.
  The new macro defaults to the library major version number but can be
  set at compile time to an earlier version number to disable ABI changes
  since that version.
  (Older ABIs will not be supported indefinitely, however.)
  For example, compile OpenVDB and any dependent code with
  <TT>-DOPENVDB_ABI_VERSION_NUMBER=4</TT> to use the 4.x&nbsp;ABI.

@par
API changes:
- Replaced @b tools::ClosestSurfacePoint::initialize with
  @vdblink::tools::ClosestSurfacePoint::create()
  tools::ClosestSurfacePoint::create@endlink,
  which returns a newly-allocated and properly initialized object.
- Removed methods that were deprecated in version&nbsp;4.0.0 or earlier,
  including @b io::File::readGridPartial, @b points::initialize,
  @b points::uninitialize and @b util::PagedArray::pop_back.
- Deprecated @vdblink::IllegalValueException IllegalValueException@endlink
  in favor of @vdblink::ValueError ValueError@endlink.
- Changed the naming scheme for the
  @link OPENVDB_VERSION_NAME library namespace@endlink
  from <B>openvdb::v</B><I>X</I><B>_</B><I>Y</I><B>_</B><I>Z</I>
  to <B>openvdb::v</B><I>X</I><B>_</B><I>Y</I><B>abi</B><I>N</I>,
  where @e X, @e Y, @e Z and @e N are the major, minor, patch and ABI
  version numbers, respectively.
  The <B>abi</B><I>N</I> suffix is added only when the library is built
  using an older ABI version.

@par
Python:
- Reimplemented NumPy support for Boost&nbsp;1.65 compatibility.

@par
Houdini:
- Fixed bugs that caused the Ray&nbsp;SOP&rsquo;s closest surface point
  searches to produce incorrect results.
- Changed the @b VdbPrimCIterator::FilterFunc type from @b boost::function
  to @b std::function.
- Changed the @b houdini_utils::OpPolicyPtr type from @b boost:shared_ptr
  to @b std::shared_ptr.
- Debug-level log messages generated by OpenVDB are no longer forwarded
  to Houdini&rsquo;s error manager.
- Fixed a bug in the Read&nbsp;SOP that made it impossible to select among
  grids of the same name in a file.
- Added @b houdini_utils::ParmFactory::setAttrChoiceList, a convenience
  method for the creation of menus of attributes.
- Added a Potential&nbsp;Flow&nbsp;SOP.
  <I>[Contributed&nbsp;by&nbsp;Double&nbsp;Negative]</I>
- Added point data grid support to the Scatter&nbsp;SOP.
  <I>[Contributed&nbsp;by&nbsp;Nick&nbsp;Avramoussis]</I>
- Added mask and point count output options to the
  Points&nbsp;Convert&nbsp;SOP.
  <I>[Contributed&nbsp;by&nbsp;Dan&nbsp;Bailey]</I>


@htmlonly <a name="v4_0_2_changes"></a>@endhtmlonly
@par
<B>Version 4.0.2</B> - <I>July 28, 2017</I>
@par
New features:
- Added @vdblink::tools::compActiveLeafVoxels compActiveLeafVoxels@endlink,
  which composites active voxel values from a source tree into a destination
  tree.
  It is threaded and faster than existing tools that merge trees, however
  it operates only on leaf nodes.
- Added a <TT>vdb_test&nbsp;-f</TT> option that reads a list of tests
  to be run from a text file.
- Added functions for @link points/PointDelete.h deleting points@endlink
  from point data grids based on group membership.
  <I>[Contributed&nbsp;by&nbsp;Double&nbsp;Negative]</I>
- Enabled display of point data grids in <TT>vdb_view</TT>.
  <I>[Contributed&nbsp;by&nbsp;Nick&nbsp;Avramoussis]</I>
- Added a view mode indicator to <TT>vdb_view</TT>.
- Added @vdblink::math::Mat::isFinite() isFinite@endlink,
  @vdblink::math::Mat::isNan() isNan@endlink, and
  @vdblink::math::Mat::isZero() isZero@endlink methods to
  @vdblink::math::Mat math::Mat@endlink and added
  @vdblink::math::Tuple::isZero() isZero@endlink to
  @vdblink::math::Tuple math::Tuple@endlink.
- Added @vdblink::tools::interiorMask() tools::interiorMask@endlink,
  which constructs a boolean mask grid from the active voxels of an
  input grid or, if the input grid is a level set, from the interior
  voxels of the level set.
- Added @vdblink::math::CoordBBox::begin() begin@endlink
  and @vdblink::math::CoordBBox::end() end@endlink iterator methods
  (and related methods) to @vdblink::math::CoordBBox CoordBBox@endlink,
  so that it can be used in range-based <TT>for</TT>&nbsp;loops.
- The @link tools/Clip.h clip@endlink tool now accepts either a box,
  a mask grid or a camera frustum as the clipping region.
  The latter is new in this version.

@par
Improvements:
- Moved the @vdblink::math::Tuple::isFinite() isFinite@endlink,
  @vdblink::math::Tuple::isInfinite() isInfinite@endlink,
  and @vdblink::math::Tuple::isNan() isNan@endlink methods from
  @vdblink::math::Vec3 math::Vec3@endlink et&nbsp;al.
  to @vdblink::math::Tuple math::Tuple@endlink.

@par
Bug fixes:
- @anchor v4_0_2_delayed_load_fix
  Fixed a delayed-loading race condition that could result in crashes.
  <I>[Reported&nbsp;by&nbsp;Dan&nbsp;Bailey]</I>
  <BLOCKQUOTE>
  @b Note: To preserve ABI compatibility, this fix is currently enabled
  only on platforms for which the alignment of a
  <TT>tbb::atomic&lt;uint32_t&gt;</TT> is the same as for a @c uint32_t.
  On other platforms, warnings will be logged during OpenVDB initialization,
  and it is recommended to disable delayed loading in that case (for example,
  by defining the environment variable @c OPENVDB_DISABLE_DELAYED_LOAD).
  </BLOCKQUOTE>
- Fixed a delayed-loading memory leak in the
  @vdblink::points::PointDataLeafNode PointDataLeafNode@endlink.
  <I>[Contributed&nbsp;by&nbsp;Double&nbsp;Negative]</I>
- Changed the random number seeding mechanism for <TT>.vdb</TT> file UUIDs
  to avoid duplicate&nbsp;IDs.
  <I>[Reported&nbsp;by&nbsp;Jason&nbsp;Lefley]</I>
- Fixed an off-by-one bug in the
  @vdblink::tools::GridResampler resampler@endlink that produced grid patterns
  of missing interior voxels for scale factors greater than one.

@par
Houdini:
- As of Houdini&nbsp;16.0.549, @c houdini_utils::OpFactory can generate
  help cards for operators automatically.
  New @c OpFactory::setDocumentation and @c ParmFactory::setDocumentation
  methods allow one to add custom help text in
  <A HREF="http://www.sidefx.com/docs/houdini/help/format">wiki markup</A>
  format.
- Added help cards for all SOPs.  Houdini&nbsp;16.0.578 or later is required.
  <I>[Contributed&nbsp;by&nbsp;Dan&nbsp;Bailey&nbsp;and&nbsp;SideFX]</I>
- The Extended Operator Info window in Houdini&nbsp;16 now renders correctly
  for OpenVDB SOPs, instead of displaying a Python stack trace.
  <I>[Contributed&nbsp;by&nbsp;Dan&nbsp;Bailey]</I>
- Added a Points Delete SOP for deleting points from point data grids
  based on group membership.
  <I>[Contributed&nbsp;by&nbsp;Double&nbsp;Negative]</I>
- Added a Mantra VRAY procedural and a delayed load SHOP for rendering
  point data grids.
  Houdini&nbsp;16 is required.
  <I>[Contributed&nbsp;by&nbsp;Double&nbsp;Negative]</I>
- Replaced the Combine SOP&rsquo;s &ldquo;A/B&nbsp;Pairs&rdquo;
  and &ldquo;Flatten&rdquo; toggles with a menu of collation options
  that include flattening only <I>A</I>&nbsp;grids and flattening groups
  of <I>A</I>&nbsp;grids independently.
- Added a slider to the Remove Divergence SOP to set the error tolerance
  for the pressure solver.
- Added value type conversion options (for VDB output) to the Convert&nbsp;SOP.
- Added a Densify SOP that replaces active tiles with leaf voxels.
- Fixed a bug in the Rasterize Points&nbsp;SOP that capped density values
  to one instead of to the particles&rsquo; densities.
- The Convert and To&nbsp;Polygons SOPs now accept grids of any type
  as surface masks, not just level set or SDF grids.
- Added an option to the Clip&nbsp;SOP to clip to a camera frustum.


@htmlonly <a name="v4_0_1_changes"></a>@endhtmlonly
@par
<B>Version 4.0.1</B> - <I>March 8, 2017</I>
@par
New features:
- Added functions to util/logging.h to simplify configuration of the
  logging system (via command-line arguments, in particular).
- Added @vdblink::tree::LeafManager::activeLeafVoxelCount()
  LeafManager::activeLeafVoxelCount@endlink, a faster, threaded
  alternative to @vdblink::tree::Tree::activeLeafVoxelCount()
  Tree::activeLeafVoxelCount@endlink.
- Added a <TT>-shuffle</TT> option that causes <TT>vdb_test</TT>
  to run unit tests in random order, which can help to identify
  unintended dependencies between tests.
- Added @c vdb_lod, a command-line tool to generate volume mipmaps
  for level-of-detail effects.
- Added methods to compute the median value of
  @vdblink::tree::LeafNode::medianOn() active@endlink,
  @vdblink::tree::LeafNode::medianOff() inactive@endlink
  or @vdblink::tree::LeafNode::medianAll() all@endlink voxels in leaf nodes.

@par
Improvements:
- Added a @vdblink::Metadata::str() Metadata::str@endlink specialization
  for @vdblink::StringMetadata StringMetadata@endlink that eliminates
  the overhead of writing to a string stream.
- Made various minor improvements to @vdblink::util::PagedArray
  util::PagedArray@endlink.
- Added an @c install_lib build target to the Makefile.
  <I>[Contributed&nbsp;by&nbsp;Double&nbsp;Negative]</I>
- Added @subpage points "documentation" and Cookbook
  @ref openvdbPointsHelloWorld "examples" for OpenVDB&nbsp;Points.
  <I>[Contributed&nbsp;by&nbsp;Double&nbsp;Negative]</I>
- Registration of OpenVDB&nbsp;Points grid and attribute types is now
  handled in @vdblink::initialize() openvdb::initialize@endlink,
  and @vdblink::points::initialize() points::initialize@endlink
  and @vdblink::points::uninitialize() points::uninitialize@endlink
  are therefore deprecated.
- Extended multi-pass I/O to handle a variable number of passes per leaf node.
  <I>[Contributed&nbsp;by&nbsp;Double&nbsp;Negative]</I>
- Addressed a name conflict between macros in util/NodeMasks.h and symbols in
  the <A HREF="http://eigen.tuxfamily.org/index.php?title=Main_Page">Eigen</A>
  library.
  <I>[Reported&nbsp;by&nbsp;Trevor&nbsp;Thomson]</I>

@par
Bug fixes:
- The @vdblink::tools::fillWithSpheres() fillWithSpheres@endlink
  and @vdblink::tools::ClosestSurfacePoint ClosestSurfacePoint@endlink
  tools now correctly handle isosurfaces outside the input volume&rsquo;s
  narrow band.
- The @vdblink::tools::MultiResGrid MultiResGrid@endlink tool
  now supports all standard grid types, including
  @vdblink::BoolGrid BoolGrid@endlink and @vdblink::MaskGrid MaskGrid@endlink.
- @vdblink::tree::LeafNode::fill() LeafNode::fill@endlink now correctly clips
  the fill region to the node&rsquo;s bounding box.
- @vdblink::Grid::denseFill() Grid::denseFill@endlink no longer densifies
  all existing active tiles, and it now correctly handles both active
  and inactive fill values.
- Fixed a bug that caused @vdblink::tools::copyToDense()
  tools::copyToDense@endlink to only partially populate the output array
  when delayed loading was in effect.
  <I>[Reported&nbsp;by&nbsp;Stuart&nbsp;Levy]</I>
- Fixed an issue with duplicate registration of
  @link points/PointDataGrid.h PointDataGrid@endlink attribute types.
  <I>[Reported&nbsp;by&nbsp;SideFX]</I>
- Fixed an uninitialized memory bug in the
  @vdblink::tools::meshToVolume() mesh to volume@endlink converter.
  <I>[Reported&nbsp;by&nbsp;SideFX]</I>
- Fixed a thread race condition in
  @vdblink::math::QuantizedUnitVec QuantizedUnitVec@endlink
  that could cause it to produce incorrect results.
  <I>[Contributed by Jeff&nbsp;Lait]</I>
- Fixed a dangling pointer bug in the
  @vdblink::tools::ParticleAtlas particle atlas@endlink tool.
  <I>[Contributed&nbsp;by&nbsp;SideFX]</I>
- Grid operators (@vdblink::tools::divergence() divergence@endlink,
  @vdblink::tools::gradient() gradient@endlink, etc.) now produce
  correct results even for grids with active tile values.
- Fixed a bug when writing an out-of-core
  @vdblink::points::AttributeArray points::AttributeArray@endlink
  that could cause corruption of the metadata associated with the array.
  <I>[Contributed&nbsp;by&nbsp;Double&nbsp;Negative]</I>

@par
Python:
- Added functions @c getLoggingLevel, @c setLoggingLevel, and
  @c setProgramName, to allow configuration of the logging system.

@par
Houdini:
- Fixed a crash in the Ray SOP when the user selected an isosurface
  outside the target volume&rsquo;s narrow band.
- The LOD SOP now supports all standard grid types, including boolean grids.
- Added @c houdini_utils::ParmFactory::setGroupChoiceList, a convenience
  method for the creation of menus of primitive groups.
- Made various small changes for Houdini&nbsp;16 compatibility.
  <I>[Contributed&nbsp;by&nbsp;SideFX]</I>
- The Create SOP now supports matching the new grids&rsquo; transform,
  voxel size, and topology to a reference grid.
  If the topology is being matched, it can optionally be resampled
  to a different voxel size.
- Added some support for point data grids to the Clip,
  Topology&nbsp;To&nbsp;Level&nbsp;Set and Visualize SOPs.
  <I>[Contributed&nbsp;by&nbsp;Double&nbsp;Negative]</I>
- Compression is no longer enabled by default in the
  Points&nbsp;Convert&nbsp;SOP for normals and colors, because they are
  not guaranteed to have a [0,&nbsp;1] range.
  <I>[Contributed&nbsp;by&nbsp;Double&nbsp;Negative]</I>
- Added a 16-bit truncation compression option to the
  Points&nbsp;Convert&nbsp;SOP.
  <I>[Contributed&nbsp;by&nbsp;Double&nbsp;Negative]</I>
- Fixed a build issue with the GR_PrimVDBPoints render hook plugin
  that could cause @c hython to report a DSO error.
  <I>[Reported&nbsp;by&nbsp;Double&nbsp;Negative]</I>
- Added an @c install_lib build target to the Makefile.
- Rewrote the Remove&nbsp;Divergence SOP to actually remove divergence from
  vector fields on collocated grids, and added support for stationary
  and moving obstacles and an option to output a pressure field.
- The Analysis&nbsp;SOP now produces correct results for grids with active
  tile values.
- Added a sparse/dense toggle to the Fill&nbsp;SOP.
- Added @c openvdb_houdini::startLogForwarding,
  @c openvdb_houdini::stopLogForwarding
  and @c openvdb_houdini::isLogForwarding, which control the forwarding
  of log messages to Houdini&rsquo;s error manager.
  Forwarding of library warnings and error messages is now enabled
  by default for SOPs when OpenVDB is built with
  <A HREF="http://log4cplus.sourceforge.net/">log4cplus</A>.


@htmlonly <a name="v4_0_0_changes"></a>@endhtmlonly
@par
<B>Version 4.0.0</B> - <I>November 15, 2016</I>
@par
Highlights:
- Incorporated Double&nbsp;Negative&rsquo;s
  <A HREF="https://github.com/dneg/openvdb_points_dev">
  OpenVDB&nbsp;Points</A> library.
- Introduced some C++11 constructs.
  A&nbsp;C++11-compatible compiler is now required.
- Blosc-compressed <TT>.vdb</TT> files are now as much as 20% smaller.
- Vector-valued grids are now constructed and destroyed much faster.
  <BLOCKQUOTE>
  @b Note: This change and other changes in this release
  (see @ref v4_0_0_ABI_changes "ABI changes" below) alter the grid&nbsp;ABI
  so that it is incompatible with earlier versions of the OpenVDB library,
  such as the ones built into Houdini&nbsp;15, 15.5 and&nbsp;16.
  To disable these changes and preserve ABI compatibility, define
  the macro @c OPENVDB_3_ABI_COMPATIBLE when compiling OpenVDB
  or any code that depends on OpenVDB.
  </BLOCKQUOTE>

@par
New features:
- Added an option to the @link PointScatter.h point scattering@endlink tools
  to specify how far each point may be displaced from the center of its
  host voxel or tile.
- Added a toggle to the @vdblink::tools::clip() clip@endlink tool
  to invert the clipping mask.
- Custom leaf node implementations may now optimize their file layout
  by inheriting from @vdblink::io::MultiPass io::MultiPass@endlink.
  Voxel data for grids with such leaf nodes will be written and read in
  multiple passes, allowing blocks of related data to be stored contiguously.
  <I>[Contributed&nbsp;by&nbsp;Double&nbsp;Negative]</I>
- Added @vdblink::tree::Tree::unallocatedLeafCount()
  Tree::unallocatedLeafCount@endlink, which returns the number of leaf
  nodes with unallocated data buffers (typically due to delayed loading).

@par
Improvements:
- Vector-valued grids are now constructed and destroyed much faster.
- Changed @vdblink::math::Coord Coord@endlink&rsquo;s data representation
  to facilitate C++11 uniform initialization.
- Delayed loading from @vdblink::io::File io::Files@endlink is now faster
  due to the use of seeks instead of reads.
  <I>[Contributed&nbsp;by&nbsp;Double&nbsp;Negative]</I>
- Made many small changes to address type conversion and other warnings
  reported by newer compilers, including Clang&nbsp;3.8.
- Improved Blosc compression ratios and write times by increasing
  the block size.
  <I>[Contributed&nbsp;by&nbsp;Dan&nbsp;Bailey]</I>

@par
Bug fixes:
- Fixed a bug that caused topology operations
  (@vdblink::Grid::topologyUnion() union@endlink,
  @vdblink::Grid::topologyIntersection() intersection@endlink
  and @vdblink::Grid::topologyDifference() difference@endlink) on
  @vdblink::MaskGrid MaskGrids@endlink to sometimes produce incorrect results.
  (MaskGrids are used internally in a number of tools.)
- Changed @vdblink::GridBase::copyGrid() GridBase::copyGrid@endlink and
  @vdblink::Grid::copy() Grid::copy@endlink to close const-correctness holes.
- @vdblink::tools::fillWithSpheres() tools::fillWithSpheres@endlink now
  returns an empty list of spheres instead of crashing when the user selects
  an isosurface that lies outside the bounding volume&rsquo;s narrow band.
- Fixed a null pointer dereference when copying grids that were loaded
  with @c io::File::readGridPartial.
  <I>[Reported&nbsp;by&nbsp;Nick&nbsp;Avramoussis]</I>

@anchor v4_0_0_ABI_changes
@par
ABI changes:
- Added a @vdblink::tree::NodeUnion NodeUnion@endlink template specialization
  for non-POD value types that significantly expedites construction and
  destruction of vector-valued grids.
- Changed @vdblink::math::Coord Coord@endlink&rsquo;s data representation
  to facilitate C++11 uniform initialization.
- Replaced occurrences of <TT>boost::shared_ptr</TT> with
  <TT>std::shared_ptr</TT>.
- Changed @vdblink::GridBase::copyGrid() GridBase::copyGrid@endlink and
  @vdblink::Grid::copy() Grid::copy@endlink to close const-correctness holes.
- Added virtual function @vdblink::tree::Tree::unallocatedLeafCount()
  Tree::unallocatedLeafCount@endlink.

@par
API changes:
- Introduced some C++11 constructs.
  A&nbsp;C++11-compatible compiler is now required.
- Added a parameter to the @link PointScatter.h point scattering@endlink
  tools to control the displacement of each point from the center of
  its host voxel or tile.
  The default behavior, as before, is to allow each point to be placed
  (randomly) anywhere within its voxel or tile.
- Renamed @c LeafManager::getPreFixSum to
  @vdblink::tree::LeafManager::getPrefixSum()
  LeafManager::getPrefixSum@endlink.
- Made @c LeafNode::Buffer a top-level class and renamed it to
  @vdblink::tree::LeafBuffer LeafBuffer@endlink.
  <I>[Contributed&nbsp;by&nbsp;Double&nbsp;Negative]</I>
- Deprecated @c io::File::readGridPartial in favor of delayed loading.
- @c tools::ClosestSurfacePoint::initialize now returns a boolean
  indicating whether initialization was successful.
- Dropped the @c CopyPolicy enum and added
  @vdblink::GridBase::copyGridWithNewTree() GridBase::copyGridWithNewTree@endlink
  and @vdblink::Grid::copyWithNewTree() Grid::copyWithNewTree@endlink in order
  to close const-correctness holes that allowed newly-constructed,
  non-<TT>const</TT> grids to share their trees with existing
  <TT>const</TT> grids.  (Where that behavior is still required, use a
  @vdblink::ConstPtrCast ConstPtrCast@endlink.)

@par
Python:
- Fixed a build issue with Python&nbsp;3 and NumPy.
  <I>[Contributed&nbsp;by&nbsp;Jonathan&nbsp;Scruggs]</I>

@par
Houdini:
- Certain changes in this release (see @ref v4_0_0_ABI_changes "ABI changes"
  above) alter the grid&nbsp;ABI so that it is incompatible with earlier
  versions of the OpenVDB library, such as the ones built into
  Houdini&nbsp;15, 15.5 and&nbsp;16.
  To disable these changes and preserve ABI compatibility, define
  the macro @c OPENVDB_3_ABI_COMPATIBLE when compiling OpenVDB
  or any code that depends on OpenVDB.
- Introduced some C++11 constructs that are incompatible with
  versions of Houdini older than&nbsp;15.0.
- Fixed a bug in the Rasterize Points SOP that caused vector-valued attributes
  to be transferred as scalars.
  <I>[Contributed&nbsp;by&nbsp;Double&nbsp;Negative]</I>
- Added a toggle to the Clip SOP to invert the clipping mask.
- Added a slider to the Scatter SOP to specify how far each point
  may be displaced from the center of its host voxel or tile.


@htmlonly <a name="v3_2_0_changes"></a>@endhtmlonly
@par
<B>Version 3.2.0</B> - <I>August 10, 2016</I>

@par
Highlights:
- New features: tool to produce and store a sequences of progressively
  lower resolution grids (mipmaps), an acceleration structure for fast
  range and nearest-neighbor searches on particles, arbitrary volume
  and level set specific segmentation tools, a new binary mask grid
  type and an efficient point to level set conversion scheme.
- Optimizations: Faster volume to mesh conversion and threaded grid
  destruction, morphological dilation, csg operations and fracture tool.
- New Houdini nodes: Segment, LOD and Topology To Level Set.

@par
New features:
- Added @link MultiResGrid.h tools::MultiResGrid@endlink a tool to
  produce and store a sequences of progressively lower resolution
  grids (mipmaps).
- Added @link ParticleAtlas.h tools::ParticleAtlas@endlink an acceleration
  structure for fast range and nearest-neighbor searches on particles, points
  with radius.
- Added @vdblink::tools::segmentActiveVoxels() segmentActiveVoxels@endlink,
  which operates on grids of arbitrary type and separates connected components
  of a grid&rsquo;s active voxels into distinct grids or trees.
- Added @vdblink::tools::segmentSDF() segmentSDF@endlink, which separates
  disjoint signed-distance-field surfaces into distinct grids or trees.
- Added @vdblink::tools::extractActiveVoxelSegmentMasks()
  extractActiveVoxelSegmentMasks@endlink, which constructs a mask
  for each connected component of a grid&rsquo;s active voxels.
- Added threaded level-set CSG tools
  @vdblink::tools::csgUnionCopy() csgUnionCopy@endlink,
  @vdblink::tools::csgIntersectionCopy() csgIntersectionCopy@endlink
  and @vdblink::tools::csgDifferenceCopy() csgDifferenceCopy@endlink,
  which, unlike the existing CSG tools, produce new grids rather than
  modifying their input grids.
  These new tools are faster and use less memory than the existing tools
  (if only because the input grids never need to be deep-copied).
- Added a threaded @vdblink::tools::dilateActiveValues dilateActiveValues()@endlink
  tool with tile value support.
- Added a @vdblink::tools::PointsToMask PointsToMask@endlink tool,
  which activates voxels that intersect points from a given list.
- Added a new @link openvdb.h MaskGrid@endlink type that uses a single
  bit-field to represent both voxel values and states for the
  @link tree/LeafNodeMask.h leafnode@endlink to reduce memory usage.
- Added a @vdblink::tools::topologyToLevelSet() topologyToLevelSet@endlink tool
  that generates a level set from the implicit boundary between active and
  inactive voxels in an input grid of arbitrary type.
- Added @link LevelSetPlatonic.h tools::LevelSetPlatonic@endlink a new tool
  that produces narrow-band level sets of the five Platonic solids.
- Added @vdblink::tools::extractIsosurfaceMask() extractIsosurfaceMask@endlink
  which masks voxels that intersect the implicit surface defined by the
  given isovalue.
- Added a @vdblink::tree::LeafManager::getPrefixSum() getPrefixSum@endlink
  method to the @vdblink::tree::LeafManager LeafManager@endlink, for
  user-managed external buffers.
- Added a @vdblink::tools::Dense::print() print@endlink method to the
  @vdblink::tools::Dense Dense@endlink grid class.
- Added the @vdblink::math::CoordBBox::Iterator CoordBBox::Iterator@endlink
  class to conveniently iterate over coordinates covered a CoordBBox.
- Added bit-wise operations to the @vdblink::math::CoordBBox CoordBBox@endlink
  class.
- New component wise constructor for the @vdblink::math::CoordBBox
  CoordBBox@endlink class as well as the method
  @vdblink::math::CoordBBox::getCornerPoints CoordBBox::getCornerPoints@endlink.
- Added a new @vdblink::tree::LeafManager LeafManager@endlink constructor to
  create the structure from an existing array of leafnodes.
- Added active tile count to @vdblink::tree::Tree::print Tree::print@endlink.
- Added the templated @vdblink::math::MinMax MinMax@endlink class to compute the
  extrema of arbitrary value types.
- Added @vdblink::Grid::sparseFill() sparseFill@endlink and
  @vdblink::Grid::denseFill() denseFill@endlink methods to the Grid, Tree and
  RootNode classes.

@par
Improvements:
- Complete overhaul of the @vdblink::tools::VolumeToMesh VolumeToMesh@endlink tool
  brings significant performance improvements and enhanced region masking,
  tile support and bool volume surfacing.
- Improved the performance, parallel scaling and memory usage,
  of @vdblink::tools::LevelSetFracture tools::LevelSetFracture@endlink and
  updated to use the new @vdblink::tools::segmentSDF() segmentSDF@endlink scheme.
- Improved the performance of
  @vdblink::tools::LevelSetAdvection tools::LevelSetAdvection@endlink by up to
  five times.
- Improved the performance of @vdblink::tree::Tree::voxelizeActiveTiles()
  Tree::voxelizeActiveTiles@endlink by means of multi-threading.
- Improved the performance of the
  @vdblink::tools::meshToVolume() mesh-to-volume converter@endlink,
  particularly for large narrow-band widths and for signed distance fields
  with dense interior regions.
- Threaded the Tree destructor and the
  @vdblink::tree::Tree::clear() Tree::clear@endlink method.
- Added a parameter to the
  @vdblink::tools::signedFloodFill() signedFloodFill@endlink and
  @vdblink::tools::signedFloodFillWithValues() signedFloodFillWithValues@endlink
  tools to constrain the flood fill to specific levels of the tree.
- Added @vdblink::tree::LeafManager::reduce LeafManager::reduce@endlink and
  similar methods to @vdblink::tree::NodeManager NodeManager@endlink
  <I>[Contributed by Brett&nbsp;Tully]</I>
- Improved constructors of @vdblink::math::Mat3 math::Mat3@endlink and
  @vdblink::math::Mat4 Mat4@endlink.
- Added @vdblink::math::Mat3::cofactor Mat3::cofactor@endlink.
- Added @vdblink::math::Mat3::setRows Mat3::setRows@endlink,
  @vdblink::math::Mat4::setRows Mat4::setRows@endlink,
  @vdblink::math::Mat3::setColumns Mat3::setColumns@endlink and
  @vdblink::math::Mat4::setColumns Mat4::setColumns@endlink.
- Added @vdblink::util::NodeMask::isConstant NodeMask::isConstant@endlink
  method for faster bit processing.
- @vdblink::tools::prune tools::prune@endlink performs an improved estimate
  of tile values by means of medians.
- Added toggle to switch between cell centered and node centered transforms
  to @vdblink::tools::PointPartitioner tools::PointPartitioner@endlink

@par
Bug fixes:
- Fixed a bug in @vdblink::tools::LevelSetAdvection tools::LevelSetAdvection@endlink
  that could cause non-deterministic behavior.
  <I>[Reported by Jeff&nbsp;Lait]</I>
- Fixed a bug that allowed for unexpected implicit conversion
  between grids of different value types.
- Fixed a bug whereby the origins of leaf nodes with value type @c bool
  were ignored during equality comparisons.
- The @vdblink::tools::GridTransformer grid transformer tool@endlink
  now correctly handles affine transforms with shear and/or reflection.
- Fixed a bug in the
  @vdblink::tools::meshToVolume() mesh-to-volume converter@endlink
  that could produce incorrect distances for large bandwidths.
- Fixed a bug in @vdblink::tools::meshToVolume() mesh-to-volume converter@endlink
  that produced different results on machines with different core counts.
- Fixed a threading bug in the
  @vdblink::tools::compReplace() compReplace@endlink tool
  that could cause crashes.
- Resolved a floating-point exception in
  @vdblink::math::QuantizedUnitVec::pack() math::QuantizedUnitVec::pack@endlink
  caused by calling the method with a zero-length vector.
  <I>[Contributed by Rick&nbsp;Hankins]</I>
- Improved the API of @vdblink::tools::Dense Dense@endlink with non-const
  access methods.
- Fixed a potential threading bug in @vdblink::io::Queue io::Queue@endlink.
  <I>[Contributed by Josip&nbsp;Šumečki]</I>
- Fixed a possible division-by-zero bug in openvdb/tools/LevelSetAdvect.h.
  <I>[Contributed by Rick&nbsp;Hankins]</I>
- Corrected the @vdblink::math::outerProduct outer product@endlink method
  to not return the transpose result.
  <I>[Contributed by Gergely&nbsp;Klar]</I>
- Fixed a memory overallocation issue in
  @vdblink::tools::VolumeAdvection VolumeAdvection@endlink.
- Fix bug in
  @vdblink::tools::VolumeToMesh tools::VolumeToMesh@endlink
  failing to clear its state when exiting early.
  <I>[Contributed by Edward&nbsp;Lam]</I>
- Fixed bug in @vdblink::tools::PointIndexIterator::worldSpaceSearchAndUpdate
  tools::PointIndexIterator::worldSpaceSearchAndUpdate@endlink
  that resulted in missing point indices.
  <I>[Reported by Rick&nbsp;Hankins]</I>
- Fixed Windows build issues in unit tests.
  <I>[Contributed by Edward&nbsp;Lam and Steven&nbsp;Caron]</I>
- Fixed @vdblink::math::isApproxZero() isApproxZero@endlink so that it works
  correctly when tolerance is zero.
  <I>[Reported by Joshua&nbsp;Olson]</I>
- Fixed bugs in @vdblink::tree::NodeUnion NodeUnion@endlink that could cause
  crashes.
- Fixed memory leak in
  @vdblink::tools::mesh_to_volume_internal::ExpandNarrowband
  tools::mesh_to_volume_internal::ExpandNarrowband@endlink
  <I>[Reported by K&eacute;vin&nbsp;Dietrich]</I>
- Fixed parameter type inconsistencies in @link math/Stencils.h@endlink and
  @link tools/RayIntersector.h@endlink.
  <I>[Contributed by K&eacute;vin&nbsp;Dietrich and Nick&nbsp;Avramoussis]</I>
- Fixed a bug in the @vdblink::tools::VolumeToMesh VolumeToMesh@endlink tool that
  produced artifacts for adaptive surface extraction on clipped level sets.
  <I>[Reported by Jeff&nbsp;Lait]</I>
- Corrected empty grid background value in
  @vdblink::tools::meshToVolume() mesh-to-volume converter@endlink
  <I>[Contributed by Jeff&nbsp;Lait]</I>
- Fixed a bug in @vdblink::tools::volumeToMesh volume-to-mesh converter@endlink
  that could produce NaNs.<I>[Reported by Rick Hankins]</I>
- Fixed a bug in the "Advect Points SOP" that could cause a crash when
  the input grids were of incorrect type.<I>[Reported by SideFX]</I>

@par
API changes:
- Deprecated @c math::Mat3::setBasis and @c math::Mat4::setBasis.
- Renamed @c GudonovsNormSqrd to
  @vdblink::math::GodunovsNormSqrd GodunovsNormSqrd@endlink
  <I>[Contributed by Branislav&nbsp;Radjenovic]</I>
- Renamed @c ValueType to @c PosType in the PointArray interface.
- Deprecated tree::Tree::addLeaf(LeafNode&) and added
  tree::Tree::addLeaf(LeafNode*).

@par
Python:
- Updated the Python module for Python&nbsp;3 compatibility.
- Updated the Python module for Boost 1.60 compatibility, to address
  &ldquo;no to_python (by-value) converter found&rdquo; exceptions.

@par
Maya:
- Fixed bugs related to data ownership, and improved error checking.
  <I>[Contributed by Crawford&nbsp;Doran]</I>
- Updated the Read and Write DAG nodes to support file sequences and
  subframe evaluation.

@par
Houdini:
- Added a Segment SOP that separates a grid&rsquo;s connected components
  into distinct grids.
- Added a LOD SOP that produces a sequences of progressively lower
  resolution grids.
- Added a Topology To Level Set SOP that generates a narrow-band
  signed distance field / level set from the interface between active
  and inactive voxels in an arbitrary grid.
- Revamped the From Particles SOP UI and added a more efficient level set
  conversion method that supports Houdini 15 packed points.
- Updated the Rasterize Points SOP with support for frustum transforms,
  sub region masking and orientation logic that matches the native
  Copy SOP&rsquo;s orientation.
- Updated the Platonic SOP with support for all five Platonic solids.
- Added hooks for registering SOP_NodeVDB text callbacks for different
  grid types. <I>[Contributed by Nick&nbsp;Avramoussis]</I>
- The Resample and Combine SOPs now correctly handle affine transforms
  with shear and/or reflection.
- Removed the StaggeredBoxSampler code path in SOP_OpenVDB_Advect because it
  introduces bias.
  <I>[Contributed by Fredrik&nbsp;Salomonsson]</I>
- Fixed a bug in the Ray SOP whereby the distance attribute was created
  with the wrong data type. <I>[Contributed by Nick&nbsp;Avramoussis]</I>
- The From Polygon SOP now allows the user to either specify the voxel
  count along an axis or the voxel size in world units (the only option
  in the past).

@htmlonly <a name="v3_1_0_changes"></a>@endhtmlonly
@par
<B>Version 3.1.0</B> - <I>October 1, 2015</I>

@par
Highlights:
- New features: advection of arbitrary volumes, general-purpose
  preconditioned linear solver and Poisson solver, segmentation
  of topologically-enclosed regions of a volume, new and faster bitmask
  operators, concurrent paged array, volume diagnostics
- Optimizations: threaded grid constructors and topology operations;
  faster mesh to volume conversion, SDF to fog volume conversion
  and grid pruning; faster, unbounded particle partitioning
- New Houdini nodes: Advect, Diagnostics, Rasterize Points, Remap,
  Remove Divergence, Sort Points

@par
New features:
- Added a @vdblink::tools::VolumeAdvection volume advection@endlink tool
  for sparse advection of non-level-set volumes.
- Added a preconditioned
  @vdblink::math::pcg::solve() conjugate gradient solver@endlink.
- Added a @vdblink::tools::poisson::solve() Poisson solver@endlink
  for functions sampled on grids.
- Added @vdblink::tools::extractEnclosedRegion extractEnclosedRegion@endlink,
  which detects topologically-enclosed (watertight) exterior regions (cavities)
  that can result from CSG union operations between level sets with concavities
  that are capped.
  (See the unit test @c TestPoissonSolver::testSolveWithSegmentDomain
  for an example in which this tool is used to identify regions of trapped
  fluid when solving for pressure in a volume of incompressible fluid.)
- Added @vdblink::util::PagedArray PagedArray@endlink, a concurrent,
  dynamic linear array data structure with fast <I>O</I>(1) value access
  (both random and sequential).
- Added @vdblink::tools::Sampler Sampler@endlink, which provides a unified API
  for both staggered and non-staggered interpolation of various orders.
- Added equality and inequality operators to
  @vdblink::Metadata Metadata@endlink and @vdblink::MetaMap MetaMap@endlink.
- Added @vdblink::tools::CheckLevelSet CheckLevelSet@endlink and
  @vdblink::tools::CheckFogVolume CheckFogVolume@endlink tools that
  perform various tests on symmetric, narrow-band level sets and fog volumes,
  respectively, to diagnose potential issues.
- Added support for value accessors that are not registered with their trees.
  (Bypassing accessor registration can improve performance in rare cases
  but should be used with caution, since the accessor will be left in an
  invalid state if the tree topology is modified.)
- Added a @vdblink::tree::Tree::stealNodes() stealNodes@endlink method that
  transfers ownership of all nodes in a tree of a certain type and inserts
  them into a linear array.
- Added a @vdblink::tools::createLevelSetBox() tools::createLevelSetBox@endlink
  factory function for level-set grids.
- Added @vdblink::tools::Dense::offsetToCoord() Dense::offsetToCoord@endlink.
- Added @vdblink::tree::LeafBuffer::data() LeafNode::Buffer::data@endlink,
  which provides direct access to a leaf node&rsquo;s voxel value array,
  avoiding out-of-core overhead.  Use with caution.
- Added a @vdblink::util::NodeMask::foreach() NodeMask::foreach@endlink method
  for efficient evaluation of complex bitwise operations.
- Added a bitwise difference method to
  @vdblink::util::NodeMask::operator-=() NodeMask@endlink.
- Added a @c -version option to @c vdb_print, @c vdb_render and @c vdb_view.

@par
Improvements:
- Deep, conversion and topology copy @vdblink::Grid Grid@endlink constructors
  are now threaded and up to five times faster.
- @vdblink::Grid::topologyUnion() Grid::topologyUnion@endlink,
  @vdblink::Grid::topologyIntersection() Grid::topologyIntersection@endlink, and
  @vdblink::Grid::topologyDifference() Grid::topologyDifference@endlink are now
  much faster due to threading.
- Significantly improved the performance, parallel scaling and memory usage
  of the @vdblink::tools::meshToVolume() mesh to volume@endlink converter,
  and implemented a more robust inside/outside sign classification scheme.
- Reimplemented the
  @vdblink::tools::PointPartitioner point partitioning@endlink
  tool for improved performance, concurrency and memory usage.
  The tool is now unbounded in the sense that points may be distributed
  anywhere in index space.
- Significantly improved the performance of the
  @vdblink::tools::sdfToFogVolume() SDF to fog volume@endlink converter.
- Significantly improved the performance of the
  @vdblink::tools::sdfInteriorMask() sdfInteriorMask@endlink tool
  and added support for both grid and tree inputs.
- Made various optimizations and improvements to the
  @vdblink::tools::LevelSetMorphing level set morphing@endlink tool.
- Aggregated @vdblink::tools::DiscreteField DiscreteField@endlink and
  @vdblink::tools::EnrightField EnrightField@endlink (formerly in
  tools/LevelSetAdvect.h) and
  @vdblink::tools::VelocitySampler VelocitySampler@endlink and
  @vdblink::tools::VelocityIntegrator VelocityIntegrator@endlink (formerly
  in tools/PointAdvect.h) into a single header, tools/VelocityFields.h.
- Modified the @vdblink::tools::signedFloodFill() signed flood fill@endlink
  tool to accept grids of any signed scalar value type, not just
  floating-point grids.
- The @vdblink::tools::prune() prune@endlink tool is now faster, and it employs
  an improved compression technique on trees with floating-point values.

@par
Bug fixes:
- Fixed a build issue that could result in spurious &ldquo;Blosc encoding
  is not supported&rdquo; errors unless @c OPENVDB_USE_BLOSC was
  <TT>@#define</TT>d when compiling client code.
- Added NaN and inf checks to the
  @vdblink::tools::PointPartitioner point partitioning@endlink tool.
- Fixed a <TT>vdb_view</TT> issue whereby the frame buffer size did not
  necessarily match the window size.
  <I>[Contributed by Rafael&nbsp;Campos]</I>
- Fixed a roundoff issue in
  @vdblink::tools::LevelSetTracker LevelSetTracker@endlink
  that could result in NaNs.
- Changed @vdblink::tools::CheckNormGrad CheckNormGrad@endlink to check
  the magnitude of the gradient rather than the square of the magnitude.
- Fixed parameter type inconsistencies in math/Ray.h and
  tools/RayIntersector.h.
  <I>[Contributed by K&eacute;vin&nbsp;Dietrich]</I>
- Fixed incorrect handling of signed values in the
  @vdblink::tools::clip() clip@endlink tool (and the Clip SOP).

@par
API changes:
- Removed the <TT>math::Hermite</TT> class since it was no longer used
  and caused build issues for some.
- Refactored the @vdblink::tools::LevelSetAdvection level set advection@endlink,
  @vdblink::tools::LevelSetFilter level set filtering@endlink,
  @vdblink::tools::LevelSetMeasure level set measuring@endlink
  and @vdblink::tools::LevelSetTracker level set tracking@endlink tools.
- Extended the API of the @vdblink::tools::Diagnose Diagnose@endlink tool
  and disabled copy construction.
- Extended and unified the API of various Samplers.
- Added an optional template argument to the
  @vdblink::tree::ValueAccessor ValueAccessor@endlink class
  to allow for unregistered accessors.

@par
Houdini:
- Added a Rasterize Points SOP that produces density volumes and transfers
  arbitrary point attributes using a weighted-average scheme.
  The node incorporates a VOP subnetwork for procedural modeling,
  and its accompanying creation script defines a default network with
  VEX procedures for cloud and velocity field modeling.
  (See the creation script file header for installation details.)
- Merged the Advect Level Set SOP into a new Advect SOP that supports
  advection of arbitrary volumes, not just level sets.
- Added a Remove Divergence SOP that eliminates divergence from a
  velocity field.
- Added a Diagnostics SOP that can identify various problems with
  level sets, fog volumes and other grids.
- Added a Sort Points SOP that spatially reorders a list of points
  so that points that are close together in space are also close together
  in the list.
  This can improve CPU cache coherency and performance for
  random-access operations.
- Added a Remap SOP that maps voxel values in an input range to values
  in an output range through a user-defined transfer function.
- Added an option to the Convert SOP to activate interior voxels.
  <I>[Contributed by SESI]</I>
- The To Spheres SOP can now optionally output a <TT>pscale</TT> attribute.
- Added <TT>openvdb_houdini::SOP_NodeVDB::duplicateSourceStealable()</TT>,
  which in conjunction with the Unload flag can help to minimize deep copying
  of grids between nodes.
  The Advect, Convert, Fill, Filter, Fracture, Noise, Offset Level Set,
  Prune, Remap, Remove Divergence, Renormalize Level Set, Resize Narrow Band,
  Smooth Level Set and Transform SOPs all have this optimization enabled,
  meaning that they can potentially steal, rather than copy, data from
  upstream nodes that have the Unload flag enabled.
  <I>[Contributed by Double&nbsp;Negative]</I>
- Redesigned the UI of the Visualize SOP and added toggles to draw with
  or without color, to use the grid name as the attribute name for points
  with values, and to attach grid index coordinates to points.
- Added toggles to the Filter, Rebuild Level Set, Resize Narrow Band,
  Smooth Level Set and To Spheres SOPs to specify units in either
  world space or index space.
- Fixed an issue whereby grids generated by the Rebuild Level Set SOP
  did not always display as surfaces in the viewport.
- The Metadata SOP now sets appropriate viewport visualization options
  when the grid class is changed.


@htmlonly <a name="v3_0_0_changes"></a>@endhtmlonly
@par
<B>Version 3.0.0</B> - <I>January 14, 2015</I>
- The @vdblink::io::File File@endlink class now supports delayed loading of
  <TT>.vdb</TT> files, meaning that memory is not allocated for voxel values
  until the values are actually accessed. (This feature is enabled by default.)
  Until a grid has been fully loaded, its source <TT>.vdb</TT> file must not be
  modified or deleted, so for safety,
  @vdblink::io::File::open() File::open@endlink automatically makes
  private copies of source files that are smaller than a user-specified limit
  (see @vdblink::io::File::setCopyMaxBytes() File::setCopyMaxBytes@endlink).
  The limit can be set to zero to disable copying, but if it cannot be
  guaranteed that a file will not be modified, then it is best not to enable
  delayed loading for that file.
- <TT>.vdb</TT> files can now optionally be compressed with the Blosc&nbsp;LZ4
  codec.  <A HREF="http://www.blosc.org/">Blosc</A> compresses almost as well
  as ZLIB, but it is much faster.
- Added @vdblink::tools::PointPartitioner PointPartitioner@endlink, a tool
  for fast spatial sorting of points stored in an external array, and
  @link PointIndexGrid.h PointIndexGrid@endlink, an acceleration structure
  for fast range and nearest-neighbor searches.
- Added @link NodeManager.h tree::NodeManager@endlink,
  which linearizes a tree to facilitate efficient multithreading
  across all tree levels.
- Added @vdblink::tools::prune() tools::prune@endlink (and other variants),
  which replaces and outperforms @c Tree::prune.
- Added @vdblink::tools::signedFloodFill() tools::signedFloodFill@endlink,
  which replaces and outperforms @c Tree::signedFloodFill.
- Added @vdblink::tools::changeBackground() tools::changeBackground@endlink
  (and other variants), which replaces and outperforms @c Tree::setBackground().
- Added a fast but approximate narrow-band level set
  @vdblink::tools::LevelSetTracker::dilate() dilation@endlink method, a fast
  narrow-band level set
  @vdblink::tools::LevelSetTracker::erode() erosion@endlink
  method, and a @vdblink::tools::LevelSetTracker::normalize(const MaskType*)
  masked normalization@endlink method to
  @vdblink::tools::LevelSetTracker LevelSetTracker@endlink.
- Added @vdblink::tools::Diagnose Diagnose@endlink, which performs
  multithreaded diagnostics on grids to identify issues like values that
  are NaNs or out-of-range. It optionally generates a boolean grid of all
  values that fail user-defined tests.
- Added optional alpha masks to @vdblink::tools::LevelSetMorphing
  LevelSetMorphing@endlink.
- Fixed an intermittent crash in
  @vdblink::tools::LevelSetMorphing LevelSetMorphing@endlink.
- Added @c tools::topologyToLevelSet(),
  which generates a level set from the implicit boundary between active
  and inactive voxels in an arbitrary input grid.
  <I>[DWA internal]</I>
- Improved the performance of point scattering (by orders of magnitude)
  and added a
  @vdblink::tools::DenseUniformPointScatter DenseUniformPointScatter@endlink
  class as well as support for fractional numbers of particles per voxel.
- Improved the performance and memory footprint of
  the @vdblink::tools::ParticlesToLevelSet ParticlesToLevelSet@endlink tool
  for large numbers (tens to hundreds of millions) of particles.
- Added edge-adjacent (6+12=18 neighbors) and vertex-adjacent (6+12+8=26
  neighbors) dilation algorithms to
  @vdblink::tools::Morphology::dilateVoxels Morphology::dilateVoxels@endlink.
  The default dilation pattern is still face-adjacent (6&nbsp;neighbors).
- Added @vdblink::tree::Tree::getNodes() Tree::getNodes@endlink, which allows
  for fast construction of linear arrays of tree nodes for use in multithreaded
  code such as the @vdblink::tree::LeafManager LeafManager@endlink or
  @link NodeManager.h tree::NodeManager@endlink.
- Added @vdblink::math::Extrema math::Extrema@endlink and
  @vdblink::tools::extrema() tools::extrema@endlink to efficiently
  compute minimum and maximum values in a grid.
- Added support for material color grids to all level set
  @vdblink::tools::BaseShader shaders@endlink, and added an option to
  @c vdb_render that allows one to specify a reference grid to be used
  for material color lookups.
- Added @vdblink::getLibraryVersionString()
  getLibraryVersionString@endlink and
  @link OPENVDB_LIBRARY_VERSION_STRING@endlink.
- Modified the mesh to volume converter to always set the grid background
  value to the exterior narrow-band width, and added finite value checks
  to narrow band parameters.
- @vdblink::tools::volumeToMesh() tools::volumeToMesh@endlink now compiles
  for all grid types but throws an exception if the input grid does not
  have a scalar value type.
- Added a
  @vdblink::io::File::readGrid(const Name&, const BBoxd&) File::readGrid@endlink
  overload and @vdblink::GridBase::readBuffers(std::istream&, const CoordBBox&)
  readBuffers@endlink overloads to the grid, tree and node classes that allow
  one to specify a bounding box against which to clip a grid while reading it.
  For large grids, clipping while reading can result in significantly lower
  memory usage than clipping after reading.
- Added @vdblink::GridBase::clipGrid() GridBase::clipGrid@endlink, which
  clips a grid against a world-space bounding box, and
  @vdblink::GridBase::clip() GridBase::clip@endlink and
  @vdblink::tree::Tree::clip() Tree::clip@endlink, which clip against
  an index-space bounding box.
- Added @vdblink::tools::clip() tools::clip@endlink, which clips a grid
  either against a bounding box or against the active voxels of a mask grid.
- @c io::File::readGridPartial allocates the nodes of a grid&rsquo;s tree
  as before, but it now allocates leaf nodes without data buffers.
  (This feature is mainly for internal use.
  Partially-read grids should be used with care if at all, and they should
  be treated as read-only.)
- Grid names retrieved using a
  @vdblink::io::File::NameIterator File::NameIterator@endlink now always
  uniquely identify grids; they no longer generate &lsquo;more than one grid
  named&nbsp;&ldquo;<I>x</I>&rdquo;&rsquo; warnings when there are multiple
  grids of the same name in a file (for files written starting with this
  version of the OpenVDB library).
- Fixed a bug in @vdblink::tree::Tree::ValueOffIter Tree::ValueOffIter@endlink
  that could cause
  @vdblink::tree::TreeValueIteratorBase::setMaxDepth() depth-bounded@endlink
  iterators to return incorrect values.
- Eliminated a recursive call in @vdblink::tree::TreeValueIteratorBase::next()
  TreeValueIteratorBase::next@endlink that could cause crashes on systems
  with a limited stack size.
- Fixed memory leaks in @vdblink::tree::RootNode::topologyDifference()
  RootNode::topologyDifference@endlink and
  @vdblink::tree::RootNode::topologyIntersection()
  RootNode::topologyIntersection@endlink.
- Fixed a memory leak in @vdblink::io::Queue io::Queue@endlink when the queue
  was full and a write task could not be added within the timeout interval.
- Fixed a potential division by zero crash in
  @vdblink::tools::compDiv() tools::compDiv@endlink with integer-valued grids.
- Fixed kernel normalization in the @vdblink::tools::Filter filter tool@endlink
  so that it is correct for integer-valued grids.
- Fixed a bug in @vdblink::tree::LeafBuffer::getValue()
  LeafNode::Buffer::getValue@endlink whereby Visual C++ would return
  a reference to a temporary.
  <I>[Contributed by SESI]</I>
- Fixed a bug in @vdblink::tools::ParticlesToLevelSet
  tools::ParticlesToLevelSet@endlink related to attribute transfer
  when leaf nodes are produced without active values.
- Added @vdblink::util::CpuTimer util::CpuTimer@endlink and removed
  the more simplistic @c unittest_util::CpuTimer from @c unittest/util.h.
- Eliminated the use of @c getopt for command-line argument parsing
  in @c vdb_test.
- @vdblink::initialize() openvdb::initialize@endlink now properly initializes
  <A HREF="http://log4cplus.sourceforge.net/">log4cplus</A> if it is enabled,
  eliminating &ldquo;No appenders could be found&rdquo; errors.
- Fixed a bug in the
  @vdblink::math::QuantizedUnitVec::pack() QuantizedUnitVec::pack@endlink
  method that caused quantization artifacts.
- Added convenience class @vdblink::tools::AlphaMask AlphaMask@endlink
- Added constructors and methods to both
  @vdblink::math::RandInt RandInt@endlink and
  @vdblink::math::Rand01 Rand01@endlink to set and reset the random seed value.
- Added convenience methods for
  @vdblink::math::Transform::indexToWorld(const BBoxd&) const transforming@endlink
  @vdblink::math::Transform::worldToIndex(const BBoxd&) const bounding@endlink
  @vdblink::math::Transform::worldToIndexCellCentered(const BBoxd&) const boxes@endlink
  to @vdblink::math::Transform math::Transform@endlink.
- @c vdb_view is now compatible with both GLFW&nbsp;2 and GLFW&nbsp;3.
- Made many small changes to address type conversion and other warnings
  reported by newer compilers like GCC&nbsp;4.8 and ICC&nbsp;14.
- Replaced the @c HALF_INCL_DIR and @c HALF_LIB_DIR Makefile variables
  with @c ILMBASE_INCL_DIR and @c ILMBASE_LIB_DIR and added @c ILMBASE_LIB,
  to match <A HREF="https://github.com/openexr/openexr">OpenEXR</A>&rsquo;s
  library organization.  <I>[Contributed by Double&nbsp;Negative]</I>
- Eliminated most local (function-scope) static variables, because
  Visual&nbsp;C++ doesn&rsquo;t guarantee thread-safe initialization
  of local statics.  <I>[Contributed by&nbsp;SESI]</I>
- Fixed a bug in @vdblink::readString() readString@endlink related
  to empty strings.
  <I>[Contributed by Fabio&nbsp;Piparo]</I>
- Fixed a bug in the @vdblink::tools::VolumeToMesh VolumeToMesh@endlink
  simplification scheme that was creating visual artifacts.

@par
API changes:
- The addition of a
  @vdblink::GridBase::readBuffers(std::istream&, const CoordBBox&)
  GridBase::readBuffers@endlink virtual function overload and the
  @vdblink::GridBase::clip() GridBase::clip@endlink
  @vdblink::GridBase::readNonresidentBuffers()
  GridBase::readNonresidentBuffers@endlink and
  @vdblink::tree::Tree::clipUnallocatedNodes() Tree::clipUnallocatedNodes@endlink
  virtual functions changes the grid ABI so that it is incompatible with
  earlier versions of the OpenVDB library (such as the ones in Houdini 12.5
  and&nbsp;13).  Define the macro @c OPENVDB_2_ABI_COMPATIBLE when compiling
  OpenVDB to disable these changes and preserve ABI compatibility.
- All @vdblink::tools::BaseShader shaders@endlink now have a template argument
  to specify the type of an optional material color grid, but the default type
  mimics the old, uniform color behavior.
- Removed a deprecated
  @vdblink::io::Stream::write() io::Stream::write@endlink overload.
- The point counts in
  @vdblink::tools::UniformPointScatter UniformPointScatter@endlink
  and @vdblink::tools::NonUniformPointScatter NonUniformPointScatter@endlink
  are now specified and returned as @vdblink::Index64 Index64@endlink.
- @vdblink::math::RandInt RandInt@endlink has an extra template argument
  to specify the integer type.
  The @vdblink::math::RandomInt RandomInt@endlink typedef is unchanged.
- @vdblink::io::readData() io::readData@endlink,
  @vdblink::io::HalfReader<false,T>::read() io::HalfReader::read@endlink
  and @vdblink::io::HalfWriter<false,T>::write() io::HalfWriter::write@endlink
  now take a @c uint32_t argument indicating the type of compression
  instead of a @c bool indicating whether compression is enabled.
- Removed @c io::Archive::isCompressionEnabled() and
  @c io::Archive::setCompressionEnabled() and renamed
  @c io::Archive::compressionFlags() and @c io::Archive::setCompressionFlags()
  to @vdblink::io::Archive::compression() io::Archive::compression@endlink and
  @vdblink::io::Archive::setCompression() io::Archive::setCompression@endlink.
- Internal and leaf node classes are now required to provide
  "PartialCreate" constructors that optionally bypass the allocation
  of voxel buffers.  Leaf node classes must now also provide
  @vdblink::tree::LeafNode::allocate() allocate@endlink and
  @vdblink::tree::LeafNode::isAllocated() isAllocated@endlink methods
  to manage the allocation of their buffers.
- Removed @c pruneInactive and @c pruneLevelSet methods from the
  @vdblink::tree::Tree Tree@endlink and various node classes.
  These methods have been replaced by the much faster pruning functions
  found in tools/Prune.h.
- Removed @c signedFloodFill methods from the @vdblink::Grid Grid@endlink,
  @vdblink::tree::Tree Tree@endlink and various node classes.
  These methods have been replaced by the much faster functions
  found in tools/SignedFloodFill.h.
- Removed @c Grid::setBackground() and @c Tree::setBackground() (use the
  faster @vdblink::tools::changeBackground() changeBackground@endlink tool
  instead), and removed the default argument from
  @vdblink::tree::RootNode::setBackground() RootNode::setBackground@endlink.

@par
Python:
- Added grid methods @c convertToPolygons() and @c convertToQuads(),
  which convert volumes to meshes, and @c createLevelSetFromPolygons(),
  which converts meshes to volumes.
  <A HREF="http://docs.scipy.org/doc/">NumPy</A> is required.

@par
Maya:
- Added an adaptive polygonal surface extraction node.

@par
Houdini:
- Added a new Resize Narrow Band SOP that can efficiently adjust the width
  of a level set&rsquo;s narrow band.  This allows, for example, for a
  level set to be created quickly from points or polygons with a very
  narrow band that is then quickly resized to a desired width.
- Fixed bugs in the Smooth Level Set and Reshape Level Set SOPs that
  caused them to ignore the selected discretization scheme.
- Added a Morph Level Set SOP.
- Added a From Points SOP to very quickly generate a level set
  from a point cloud, ignoring any radius attribute.
  <I>[DWA internal]</I>
- Added a Voxel Scale mode to the Resample SOP.
- Improved the performance and memory footprint of the From Particles SOP
  for large numbers (tens to hundreds of millions) of particles.
- The Scatter SOP now accepts fractional numbers of particles per voxel.
- Improved the performance of the Scatter SOP by more than an order
  of magnitude.
- The Clip SOP now has a toggle to choose explicitly between a mask grid
  or a bounding box as the clipping region.  As a consequence, the mask grid
  can now be unnamed.
- Added the OpenVDB library version number to the Extended Operator
  Information for all SOPs.
- SOPs are now linked with an rpath to the directory containing the
  OpenVDB library.
- Like the native Houdini file SOP, the Read SOP now allows missing frames
  to be reported either as errors or as warnings.
- The Read SOP now has an optional input for geometry, the bounding box
  of which can be used to clip grids as they are read.  For large grids,
  clipping while reading can result in significantly lower memory usage
  than clipping after reading.
- The From Polygons and Convert SOPs now default to using the polygon soup
  mesh representation, which uses less memory.


@htmlonly <a name="v2_3_0_changes"></a>@endhtmlonly
@par
<B>Version 2.3.0</B> - <I>April 23, 2014</I>
- Added @vdblink::tools::extractSparseTree() extractSparseTree@endlink,
  which selectively extracts and transforms data from a dense grid to
  produce a sparse tree, and @vdblink::tools::extractSparseTreeWithMask()
  extractSparseTreeWithMask@endlink, which copies data from the index-space
  intersection of a sparse tree and a dense input grid.
- Added copy constructors to the
  @vdblink::Grid::Grid(const Grid<OtherTreeType>&) Grid@endlink,
  @vdblink::tree::Tree::Tree(const Tree<OtherRootType>&) Tree@endlink,
  @vdblink::tree::RootNode::RootNode(const RootNode<OtherChildType>&)
  RootNode@endlink,
  @vdblink::tree::InternalNode::InternalNode(const InternalNode<OtherChildNodeType, Log2Dim>&)
  InternalNode@endlink and
  @vdblink::tree::LeafNode::LeafNode(const LeafNode<OtherValueType, Log2Dim>&) LeafNode@endlink
  classes, and an assignment operator overload to
  @vdblink::tree::RootNode::operator=(const RootNode<OtherChildType>&)
  RootNode@endlink, that allow the source and destination to have different
  value types.
- Modified @vdblink::tree::Tree::combine2() Tree::combine2@endlink to permit
  combination of trees with different value types.
- Added @vdblink::CanConvertType CanConvertType@endlink and
  @vdblink::tree::RootNode::SameConfiguration
  RootNode::SameConfiguration@endlink metafunctions, which perform compile-time
  tests for value type and tree type compatibility, and a
  @vdblink::tree::RootNode::hasCompatibleValueType()
  RootNode::hasCompatibleValueType@endlink method, which does runtime checking.
- Added optional support for logging using
  <A HREF="http://log4cplus.sourceforge.net/">log4cplus</A>.
  See logging.h and the @c INSTALL file for details.
- Added  @vdblink::tools::VolumeRayIntersector::hits()
  VolumeRayIntersector::hits@endlink, which returns all the hit segments
  along a ray.  This is generally more efficient than repeated calls to
  @vdblink::tools::VolumeRayIntersector::march()
  VolumeRayIntersector::march@endlink.
- Added member class @vdblink::math::Ray::TimeSpan Ray::TimeSpan@endlink
  and method @vdblink::math::Ray::valid() Ray::valid@endlink, and deprecated
  method @vdblink::math::Ray::test() Ray::test@endlink.
- Fixed a bug in @vdblink::math::VolumeHDDA VolumeHDDA@endlink that could
  cause rendering artifacts when a ray&rsquo;s start time was zero.
  <I>[Contributed&nbsp;by&nbsp;Mike&nbsp;Farnsworth]</I>
- Added a @vdblink::tools::compositeToDense() compositeToDense@endlink tool,
  which composites data from a sparse tree into a dense array, using a
  sparse alpha mask.  Over, Add, Sub, Min, Max, Mult, and Set are
  supported operations.
- Added a @vdblink::tools::transformDense() transformDense@endlink tool,
  which applies a functor to the value of each voxel of a dense grid
  within a given bounding box.
- Improved the performance of node iterators.

@par
API changes:
- Collected the digital differential analyzer code from math/Ray.h
  and tools/RayIntersector.h into a new header file, math/DDA.h.
- Rewrote @vdblink::math::VolumeHDDA VolumeHDDA@endlink and made several
  changes to its API.  (@vdblink::math::VolumeHDDA VolumeHDDA@endlink
  is used internally by @vdblink::tools::VolumeRayIntersector
  VolumeRayIntersector@endlink, whose API is unchanged.)
- @vdblink::tree::Tree::combine2() Tree::combine2@endlink,
  @vdblink::tree::RootNode::combine2() RootNode::combine2@endlink,
  @vdblink::tree::InternalNode::combine2() InternalNode::combine2@endlink,
  @vdblink::tree::LeafNode::combine2() LeafNode::combine2@endlink
  and @vdblink::CombineArgs CombineArgs@endlink all now require an additional
  template argument, which determines the type of the other tree.
- Assignment operators for
  @vdblink::tree::LeafManager::LeafRange::Iterator::operator=()
  LeafManager::LeafRange::Iterator@endlink,
  @vdblink::util::BaseMaskIterator::operator=() BaseMaskIterator@endlink,
  @vdblink::util::NodeMask::operator=() NodeMask@endlink and
  @vdblink::util::RootNodeMask::operator=() RootNodeMask@endlink
  now return references to the respective objects.
- Removed a number of methods that were deprecated in version&nbsp;2.0.0
  or earlier.

@par
Houdini:
- Added a Clip SOP, which does volumetric clipping.
- Added an Occlusion Mask SOP, which generates a mask of the voxels
  inside a camera frustum that are occluded by objects in an input grid.
- The Combine SOP now applies the optional signed flood fill only to
  level set grids, since that operation isn&rsquo;t meaningful for other grids.
- The Filter SOP now processes all grid types, not just scalar grids.


@htmlonly <a name="v2_2_0_changes"></a>@endhtmlonly
@par
<B>Version 2.2.0</B> - <I>February 20, 2014</I>
- Added a simple, multithreaded
  @vdblink::tools::VolumeRender volume renderer@endlink,
  and added volume rendering support to the @c vdb_render
  command-line renderer.
- Added an option to the
  @vdblink::tools::LevelSetRayIntersector LevelSetRayIntersector@endlink
  and to @c vdb_render to specify the isovalue of the level set.
- Added methods to the
  @vdblink::tools::LevelSetRayIntersector LevelSetRayIntersector@endlink
  to return the time of intersection along a world or index ray and to
  return the level set isovalue.
- Improved the performance of the
  @vdblink::tools::VolumeRayIntersector VolumeRayIntersector@endlink
  and added support for voxel dilation to account for interpolation kernels.
- Added a @ref sInterpolation "section" to the Cookbook on interpolation
  using @vdblink::tools::BoxSampler BoxSampler@endlink,
  @vdblink::tools::GridSampler GridSampler@endlink,
  @vdblink::tools::DualGridSampler DualGridSampler@endlink, et al.
- Added a @ref secGrid "section" to the Overview on grids and grid metadata.
- Modified @vdblink::tools::DualGridSampler DualGridSampler@endlink so
  it is more consistent with @vdblink::tools::GridSampler GridSampler@endlink.
- The @vdblink::tools::cpt() cpt@endlink, @vdblink::tools::curl() curl@endlink,
  @vdblink::tools::laplacian() laplacian@endlink,
  @vdblink::tools::meanCurvature() meanCurvature@endlink
  and @vdblink::tools::normalize() normalize@endlink tools now output grids
  with appropriate @vdblink::VecType vector types@endlink
  (covariant, contravariant, etc.).
- Added a @vdblink::tools::transformVectors() transformVectors@endlink tool,
  which applies an affine transformation to the voxel values of a
  vector-valued grid in accordance with the grid&rsquo;s
  @vdblink::VecType vector type@endlink and
  @vdblink::Grid::isInWorldSpace() world space/local space@endlink setting.
- Added a @vdblink::tools::compDiv() compDiv@endlink tool, which combines
  grids by dividing the values of corresponding voxels.
- Fixed a bug in the mean curvature computation that could produce NaNs
  in regions with constant values.
- Added a
  @vdblink::Grid::topologyDifference() Grid::topologyDifference@endlink method.
- Added @vdblink::math::Vec3::exp() exp@endlink and
  @vdblink::math::Vec3::sum() sum@endlink methods to
  @vdblink::math::Vec2 Vec2@endlink, @vdblink::math::Vec3 Vec3@endlink
  and @vdblink::math::Vec4 Vec4@endlink.
- Improved the @vdblink::tools::fillWithSpheres() fillWithSpheres@endlink
  tool for small volumes that are just a few voxels across.
- Improved the accuracy of the mesh to volume converter.
- Fixed a bug in the mesh to volume converter that caused incorrect sign
  classifications for narrow-band level sets.
- Fixed a bug in @vdblink::math::NonlinearFrustumMap::applyIJT()
  NonlinearFrustumMap::applyIJT@endlink that resulted in incorrect values
  when computing the gradient of a grid with a frustum transform.
- Fixed a file I/O bug whereby some <TT>.vdb</TT> files could not be read
  correctly if they contained grids with more than two distinct inactive
  values.
- Fixed an off-by-one bug in the numbering of unnamed grids in <TT>.vdb</TT>
  files.  The first unnamed grid in a file is now retrieved using the name
  &ldquo;<TT>[0]</TT>&rdquo;, instead of &ldquo;<TT>[1]</TT>&rdquo;.
- Fixed a build issue reported by Clang&nbsp;3.2 in tools/GridOperators.h.
- Fixed a memory leak in @vdblink::tools::Film Film@endlink.
- Added library and file format version number constants to the Python module.
- Improved convergence in the
  @vdblink::tools::VolumeRender volume renderer@endlink.
  <I>[Contributed by Jerry Tessendorf and Mark Matthews]</I>
- Made various changes for compatibility with Houdini&nbsp;13 and with
  C++11 compilers.
  <I>[Contributed&nbsp;by&nbsp;SESI]</I>

@par
API changes:
- @vdblink::tools::VolumeRayIntersector::march()
  VolumeRayIntersector::march@endlink no longer returns an @c int
  to distinguish tile vs. voxel hits.  Instead, it now returns @c false
  if no intersection is detected and @c true otherwise.  Also, @e t0 and
  @e t1 might now correspond to the first and last hits of multiple adjacent
  leaf nodes and/or active tiles.
- @vdblink::tools::DualGridSampler DualGridSampler@endlink is no longer
  templated on the target grid type, and the value accessor is now passed
  as an argument.
- The <TT>.vdb</TT> file format has changed slightly.  Tools built with older
  versions of OpenVDB should be recompiled to ensure that they can read files
  in the new format.

@par
Houdini:
- Added topology union, intersection and difference operations to
  the Combine SOP.  These operations combine the active voxel topologies
  of grids that may have different value types.
- Added a Divide operation to the Combine SOP.
- Added support for boolean grids to the Combine, Resample, Scatter, Prune
  and Visualize SOPs.
- The Fill SOP now accepts a vector as the fill value, and it allows
  the fill region bounds to be specified either in index space (as before),
  in world space, or using the bounds of geometry connected to an optional
  new reference input.
- Added a toggle to the Offset Level Set SOP to specify the offset in
  either world or voxel units.
- Added a toggle to the Transform and Resample SOPs to apply the transform
  to the voxel values of vector-valued grids, in accordance with those
  grids&rsquo; @vdblink::VecType vector types@endlink and
  @vdblink::Grid::isInWorldSpace() world space/local space@endlink settings.
- Added a Vector Type menu to the Vector Merge SOP.
- Removed masking options from the Renormalize SOP (since masking is
  not supported yet).
- Reimplemented the Vector Merge SOP for better performance and
  interruptibility and to fix a bug in the handling of tile values.


@htmlonly <a name="v2_1_0_changes"></a>@endhtmlonly
@par
<B>Version 2.1.0</B> - <I>December 12, 2013</I>
- Added a small number of Maya nodes, primarily for conversion of geometry
  to and from OpenVDB volumes and for visualization of volumes.
- Added an initial implementation of
  @vdblink::tools::LevelSetMorphing level set morphing@endlink
  (with improvements to follow soon).
- Added @vdblink::tools::LevelSetMeasure tools::LevelSetMeasure@endlink,
  which efficiently computes the surface area, volume and average
  mean-curvature of narrow-band level sets, in both world and voxel units.
  Those quantities are now exposed as intrinsic attributes on the Houdini
  VDB primitive and can be queried using the native Measure SOP.
- @vdblink::tools::Dense tools::Dense@endlink now supports the XYZ memory
  layout used by Houdini and Maya in addition to the ZYX layout used in
  OpenVDB trees.
- Improved the performance of masking in the
  @vdblink::tools::LevelSetFilter level set filter@endlink tool and
  added inversion and scaling of the mask input, so that any scalar-valued
  volume can be used as a mask, not just volumes with a [0,&nbsp;1] range.
- Added optional masking to the non-level-set filters, to the grid
  operators (CPT, curl, divergence, gradient, Laplacian, mean curvature,
  magnitude, and normalize) and to the Analysis and Filter SOPs.
- Added more narrow band controls to the Rebuild Level Set SOP.
- Improved the accuracy of the
  @vdblink::tools::levelSetRebuild() level set rebuild@endlink tool.
- Added @vdblink::tools::activate() tools::activate@endlink and
  @vdblink::tools::deactivate() tools::deactivate@endlink, which set the
  active states of tiles and voxels whose values are equal to or approximately
  equal to a given value, and added a Deactivate Background Voxels toggle
  to the Combine SOP.
- Added @vdblink::math::BBox::applyMap() BBox::applyMap@endlink and
  @vdblink::math::BBox::applyInverseMap() BBox::applyInverseMap@endlink,
  which allow for transformation of axis-aligned bounding boxes.
- Added a @vdblink::tools::PositionShader position shader@endlink to the
  level set ray-tracer (primarily for debugging purposes).
- Added an @vdblink::io::Queue io::Queue@endlink class that manages a
  concurrent queue for asynchronous serialization of grids to files or streams.
- Fixed a bug in @vdblink::io::Archive io::Archive@endlink whereby writing
  unnamed, instanced grids (i.e., grids sharing a tree) to a file rendered
  the file unreadable.
- Fixed a bug in the @vdblink::tools::VolumeToMesh volume to mesh@endlink
  converter that caused it to generate invalid polygons when the zero crossing
  lay between active and inactive regions.
- Fixed a bug in the @vdblink::tools::UniformPointScatter point scatter@endlink
  tool (and the Scatter SOP) whereby the last voxel always remained empty.
- Fixed a bug in the Read SOP that caused grids with the same name
  to be renamed with a numeric suffix (e.g., &ldquo;grid[1]&rdquo;
  &ldquo;grid[2]&rdquo;, etc.).
- Fixed some unit test failures on 64-bit Itanium machines.

@par
API changes:
- The @vdblink::tools::Filter Filter@endlink tool is now templated on a
  mask grid, and threading is controlled using a grain size, for consistency
  with most of the other level set tools.
- The @vdblink::tools::LevelSetFilter LevelSetFilter@endlink tool is now
  templated on a mask grid.
- All shaders now take a ray direction instead of a ray.


@htmlonly <a name="v2_0_0_changes"></a>@endhtmlonly
@par
<B>Version 2.0.0</B> - <I>October 31, 2013</I>
- Added a @ref python "Python module" with functions for basic manipulation
  of grids (but no tools, yet).
- Added ray intersector tools for efficient, hierarchical intersection
  of rays with @vdblink::tools::LevelSetRayIntersector level-set@endlink
  and @vdblink::tools::VolumeRayIntersector generic@endlink volumes.
- Added a @vdblink::math::Ray Ray@endlink class and a hierarchical
  @vdblink::math::DDA Digital Differential Analyzer@endlink for fast
  ray traversal.
- Added a fully multi-threaded @vdblink::tools::LevelSetRayTracer
  level set ray tracer@endlink and
  @vdblink::tools::PerspectiveCamera camera@endlink
  @vdblink::tools::OrthographicCamera classes@endlink
  that mimic Houdini&rsquo;s cameras.
- Added a simple, command-line renderer (currently for level sets only).
- Implemented a new meshing scheme that produces topologically robust
  two-manifold meshes and is twice as fast as the previous scheme.
- Implemented a new, topologically robust (producing two-manifold meshes)
  level-set-based seamless fracture scheme.  The new scheme eliminates
  visible scarring seen in the previous implementation by subdividing
  internal, nonplanar quads near fracture seams.  In addition,
  fracture seam points are now tagged, allowing them to be used
  to drive pre-fracture dynamics such as local surface buckling.
- Improved the performance of @vdblink::tree::Tree::evalActiveVoxelBoundingBox()
  Tree::evalActiveVoxelBoundingBox@endlink and
  @vdblink::tree::Tree::activeVoxelCount() Tree::activeVoxelCount@endlink,
  and significantly improved the performance of
  @vdblink::tree::Tree::evalLeafBoundingBox() Tree::evalLeafBoundingBox@endlink
  (by about&nbsp;30x).
- Added a tool (and a Houdini SOP) that fills a volume with
  adaptively-sized overlapping or non-overlapping spheres.
- Added a Ray SOP that can be used to perform geometry projections
  using level-set ray intersections or closest-point queries.
- Added a @vdblink::tools::ClosestSurfacePoint tool@endlink that performs
  accelerated closest surface point queries from arbitrary points in
  world space to narrow-band level sets.
- Increased the speed of masked level set filtering by 20% for
  the most common cases.
- Added @vdblink::math::BoxStencil math::BoxStencil@endlink, with support
  for trilinear interpolation and gradient computation.
- Added @vdblink::tree::Tree::topologyIntersection()
  Tree::topologyIntersection@endlink, which intersects a tree&rsquo;s active
  values with those of another tree, and
  @vdblink::tree::Tree::topologyDifference() Tree::topologyDifference@endlink,
  which performs topological subtraction of one tree&rsquo;s active values
  from another&rsquo;s.  In both cases, the <TT>ValueType</TT>s of the two
  trees need not be the same.
- Added @vdblink::tree::Tree::activeTileCount() Tree::activeTileCount@endlink,
  which returns the number of active tiles in a tree.
- Added @vdblink::math::MinIndex() math::MinIndex@endlink and
  @vdblink::math::MaxIndex() math::MaxIndex@endlink, which find the minimum
  and maximum components of a vector without any branching.
- Added @vdblink::math::BBox::minExtent() BBox::minExtent@endlink,
  which returns a bounding box&rsquo;s shortest axis.
- The default @vdblink::math::BBox BBox@endlink constructor now
  generates an invalid bounding box rather than an empty bounding box
  positioned at the origin.  The new behavior is consistent with
  @vdblink::math::CoordBBox CoordBBox@endlink.
  <I>[Thanks to Rick Hankins for suggesting this fix.]</I>
- Added @vdblink::math::CoordBBox::reset() CoordBBox::reset@endlink,
  which resets a bounding box to its initial, invalid state.
- Fixed a bug in the default @vdblink::math::ScaleMap ScaleMap@endlink
  constructor that left some data used in the inverse uninitialized.
- Added @vdblink::math::MapBase::applyJT MapBase::applyJT@endlink, which
  applies the Jacobian transpose to a vector (the Jacobian transpose takes
  a range-space vector to a domain-space vector, e.g., world to index),
  and added @vdblink::math::MapBase::inverseMap() MapBase::inverseMap@endlink,
  which returns a new map representing the inverse of the original map
  (except for @vdblink::math::NonlinearFrustumMap NonlinearFrustumMap@endlink,
  which does not currently have a defined inverse map).
  <br>@b Note: Houdini 12.5 uses an earlier version of OpenVDB, and maps
  created with that version lack virtual table entries for these
  new methods, so do not call these methods from Houdini&nbsp;12.5.
- Reimplemented @vdblink::math::RandomInt math::RandomInt@endlink using
  Boost.Random instead of @c rand() (which is not thread-safe), and deprecated
  @c math::randUniform() and added
  @vdblink::math::Random01 math::Random01@endlink to replace it.
- Modified @vdblink::tools::copyFromDense() tools::copyFromDense@endlink
  and @vdblink::tools::copyToDense() tools::copyToDense@endlink to allow
  for implicit type conversion (e.g., between a
  @vdblink::tools::Dense Dense&lt;Int32&gt;@endlink and a
  @vdblink::FloatTree FloatTree@endlink) and fixed several bugs
  in @vdblink::tools::CopyFromDense tools::CopyFromDense@endlink.
- Fixed bugs in @vdblink::math::Stats math::Stats@endlink and
  @vdblink::math::Histogram math::Histogram@endlink that could produce
  <TT>NaN</TT>s or other incorrect behavior if certain methods were called
  on populations of size zero.
- Renamed <TT>struct tolerance</TT> to
  @vdblink::math::Tolerance math::Tolerance@endlink
  and @c negative to @vdblink::math::negative() math::negative@endlink
  and removed @c math::toleranceValue().
- Implemented a closest point on line segment algorithm,
  @vdblink::math::closestPointOnSegmentToPoint()
  math::closestPointOnSegmentToPoint@endlink.
- Fixed meshing issues relating to masking and automatic partitioning.
- @vdblink::Grid::merge() Grid::merge@endlink and
  @vdblink::tree::Tree::merge() Tree::merge@endlink now accept an optional
  @vdblink::MergePolicy MergePolicy@endlink argument that specifies one of
  three new merging schemes.  (The old merging scheme, which is no longer
  available, used logic for each tree level that was inconsistent with
  the other levels and that could result in active tiles being replaced
  with nodes having only inactive values.)
- Renamed @c LeafNode::coord2offset(), @c LeafNode::offset2coord() and
  @c LeafNode::offset2globalCoord() to
  @vdblink::tree::LeafNode::coordToOffset() coordToOffset@endlink,
  @vdblink::tree::LeafNode::offsetToLocalCoord() offsetToLocalCoord@endlink,
  and @vdblink::tree::LeafNode::offsetToGlobalCoord()
  offsetToGlobalCoord@endlink, respectively, and likewise for
  @vdblink::tree::InternalNode::offsetToGlobalCoord() InternalNode@endlink.
  <I>[Thanks to Rick Hankins for suggesting this change.]</I>
- Replaced @vdblink::tree::Tree Tree@endlink methods @c setValueOnMin,
  @c setValueOnMax and @c setValueOnSum with
  @vdblink::tools::setValueOnMin() tools::setValueOnMin@endlink,
  @vdblink::tools::setValueOnMax() tools::setValueOnMax@endlink and
  @vdblink::tools::setValueOnSum() tools::setValueOnSum@endlink
  (and a new @vdblink::tools::setValueOnMult() tools::setValueOnMult@endlink)
  and added @vdblink::tree::Tree::modifyValue() Tree::modifyValue@endlink
  and @vdblink::tree::Tree::modifyValueAndActiveState()
  Tree::modifyValueAndActiveState@endlink, which modify voxel values
  in-place via user-supplied functors.  Similarly, replaced
  @c ValueAccessor::setValueOnSum() with
  @vdblink::tree::ValueAccessor::modifyValue()
  ValueAccessor::modifyValue@endlink
  and @vdblink::tree::ValueAccessor::modifyValueAndActiveState()
  ValueAccessor::modifyValueAndActiveState@endlink, and added a
  @vdblink::tree::TreeValueIteratorBase::modifyValue() modifyValue@endlink
  method to all value iterators.
- Removed @c LeafNode::addValue and @c LeafNode::scaleValue.
- Added convenience classes @vdblink::tree::Tree3 tree::Tree3@endlink and
  @vdblink::tree::Tree5 tree::Tree5@endlink for custom tree configurations.
- Added an option to the From Particles SOP to generate an alpha mask,
  which can be used to constrain level set filtering so as to preserve
  surface details.
- The mesh to volume converter now handles point-degenerate polygons.
- Fixed a bug in the Level Set Smooth, Level Set Renormalize and
  Level Set Offset SOPs that caused the group name to be ignored.
- Fixed various OS X and Windows build issues.
  <I>[Contributions from SESI and DD]</I>


@htmlonly <a name="v1_2_0_changes"></a>@endhtmlonly
@par
<B>Version 1.2.0</B> - <I>June 28 2013</I>
- @vdblink::tools::LevelSetFilter Level set filters@endlink now accept
  an optional alpha mask grid.
- Implemented sharp feature extraction for level set surfacing.
  This enhances the quality of the output mesh and reduces aliasing
  artifacts.
- Added masking options to the meshing tools, as well as a spatial
  multiplier for the adaptivity threshold, automatic partitioning,
  and the ability to preserve edges and corners when mesh adaptivity
  is applied.
- The mesh to volume attribute transfer scheme now takes surface
  orientation into account, which improves accuracy in proximity to
  edges and corners.
- Added a @vdblink::tree::LeafManager::foreach() foreach@endlink method
  to @vdblink::tree::LeafManager tree::LeafManager@endlink that, like
  @vdblink::tools::foreach() tools::foreach@endlink, applies a user-supplied
  functor to each leaf node in parallel.
- Rewrote the particle to level set converter, simplifying the API,
  improving performance (especially when particles have a fixed radius),
  adding the capability to transfer arbitrary point attributes,
  and fixing a velocity trail bug.
- Added utility methods @vdblink::math::Sign() Sign@endlink,
  @vdblink::math::SignChange() SignChange@endlink,
  @vdblink::math::isApproxZero() isApproxZero@endlink,
  @vdblink::math::Cbrt() Cbrt@endlink and
  @vdblink::math::ZeroCrossing() ZeroCrossing@endlink to math/Math.h.
- Added a @vdblink::tree::ValueAccessor3::probeNode() probeNode@endlink method
  to the value accessor and to tree nodes that returns a pointer to the node
  that contains a given voxel.
- Deprecated @c LeafNode::addValue and @c LeafNode::scaleValue.
- Doubled the speed of the mesh to volume converter (which also improves
  the performance of the fracture and level set rebuild tools) and
  improved its inside/outside voxel classification near edges and corners.
- @vdblink::tools::GridSampler GridSampler@endlink now accepts either a grid,
  a tree or a value accessor, and it offers faster index-based access methods
  and much better performance in cases where many instances are allocated.
- Extended @vdblink::tools::Dense tools::Dense@endlink to make it more
  compatible with existing tools.
- Fixed a crash in @vdblink::io::Archive io::Archive@endlink whenever
  the library was unloaded from memory and then reloaded.
  <I>[Contributed by Ollie Harding]</I>
- Fixed a bug in @c GU_PrimVDB::buildFromPrimVolume(), seen during the
  conversion from Houdini volumes to OpenVDB grids, that could cause
  signed flood fill to be applied to non-level set grids, resulting in
  active tiles with incorrect values.
- Added a Prune SOP with several pruning schemes.


@htmlonly <a name="v1_1_1_changes"></a>@endhtmlonly
@par
<B>Version 1.1.1</B> - <I>May 10 2013</I>
- Added a simple @vdblink::tools::Dense dense grid class@endlink and tools
  to copy data from dense voxel arrays into OpenVDB grids and vice-versa.
- Starting with Houdini 12.5.396, plugins built with this version
  of OpenVDB can coexist with native Houdini OpenVDB nodes.
- The level set fracture tool now smooths seam line edges during
  mesh extraction, eliminating staircase artifacts.
- Significantly improved the performance of the
  @vdblink::util::leafTopologyIntersection()
  leafTopologyIntersection@endlink and
  @vdblink::util::leafTopologyDifference() leafTopologyDifference@endlink
  utilities and added a @vdblink::tree::LeafNode::topologyDifference()
  LeafNode::topologyDifference@endlink method.
- Added convenience functions that provide simplified interfaces
  to the @vdblink::tools::meshToLevelSet() mesh to volume@endlink
  and @vdblink::tools::volumeToMesh() volume to mesh@endlink converters.
- Added a @vdblink::tools::accumulate() tools::accumulate@endlink function
  that is similar to @vdblink::tools::foreach() tools::foreach@endlink
  but can be used to accumulate the results of computations over the values
  of a grid.
- Added @vdblink::tools::statistics() tools::statistics@endlink,
  @vdblink::tools::opStatistics() tools::opStatistics@endlink and
  @vdblink::tools::histogram() tools::histogram@endlink, which efficiently
  compute statistics (mean, variance, etc.) and histograms of grid values
  (using @vdblink::math::Stats math::Stats@endlink and
  @vdblink::math::Histogram math::Histogram@endlink).
- Modified @vdblink::math::CoordBBox CoordBBox@endlink to adhere to
  TBB&rsquo;s splittable type requirements, so that, for example,
  a @c CoordBBox can be used as a blocked iteration range.
- Added @vdblink::tree::Tree::addTile() Tree::addTile@endlink,
  @vdblink::tree::Tree::addLeaf() Tree::addLeaf@endlink and
  @vdblink::tree::Tree::stealNode() Tree::stealNode@endlink, for fine
  control over tree construction.
- Addressed a numerical stability issue when performing Gaussian
  filtering of level set grids.
- Changed the return type of @vdblink::math::CoordBBox::volume()
  CoordBBox::volume@endlink to reduce the risk of overflow.
- When the input mesh is self-intersecting, the mesh to volume converter
  now produces a level set with a monotonic gradient field.
- Fixed a threading bug in the mesh to volume converter that caused it
  to produce different results for the same input.
- Fixed a bug in the particle to level set converter that prevented
  particles with zero velocity from being rasterized in Trail mode.
- Added an optional input to the Create SOP into which to merge
  newly-created grids.
- Fixed a bug in the Resample SOP that caused it to produce incorrect
  narrow-band widths when resampling level set grids.
- Fixed a bug in the To Polygons SOP that caused intermittent crashes
  when the optional reference input was connected.
- Fixed a bug in the Advect Level Set SOP that caused a crash
  when the velocity input was connected but empty.
- The Scatter and Sample Point SOPs now warn instead of erroring
  when given empty grids.
- Fixed a crash in @c vdb_view when stepping through multiple grids
  after changing render modes.
- @c vdb_view can now render fog volumes and vector fields, and it now
  features interactively adjustable clipping planes that enable
  one to view the interior of a volume.


@htmlonly <a name="v1_1_0_changes"></a>@endhtmlonly
@par
<B>Version 1.1.0</B> - <I>April 4 2013</I>
- The @vdblink::tools::resampleToMatch() resampleToMatch@endlink tool,
  the Resample SOP and the Combine SOP now use level set rebuild to correctly
  and safely resample level sets.  Previously, scaling a level set would
  invalidate the signed distance field, leading to holes and other artifacts.
- Added a mask-based topological
  @vdblink::tools::erodeVoxels erosion tool@endlink, and rewrote and
  simplified the @vdblink::tools::dilateVoxels dilation tool@endlink.
- The @vdblink::tools::LevelSetAdvection LevelSetAdvection@endlink tool
  can now advect forward or backward in time.
- Tree::pruneLevelSet() now replaces each pruned node with a tile having
  the inside or outside
  background value, instead of arbitrarily selecting one of the node&rsquo;s
  tile or voxel values.
- When a grid is saved to a file with
  @vdblink::Grid::saveFloatAsHalf() saveFloatAsHalf@endlink set to @c true,
  the grid&rsquo;s background value is now also quantized to 16 bits.
  (Not quantizing the background value caused a mismatch with the values
  of background tiles.)
- As with @vdblink::tools::foreach() tools::foreach@endlink, it is now
  possible to specify whether functors passed to
  @vdblink::tools::transformValues() tools::transformValues@endlink
  should be shared across threads.
- @vdblink::tree::LeafManager tree::LeafManager@endlink can now be
  instantiated with a @const tree, although buffer swapping with @const trees
  is disabled.
- Added a @vdblink::Grid::signedFloodFill() Grid::signedFloodFill@endlink
  overload that allows one to specify inside and outside values.
- Fixed a bug in Grid::setBackground() so that now only the values of
  inactive voxels change.
- Fixed @vdblink::Grid::topologyUnion() Grid::topologyUnion@endlink so that
  it actually unions tree topology, instead of just the active states
  of tiles and voxels.  The previous behavior broke multithreaded code
  that relied on input and output grids having compatible tree topology.
- @vdblink::math::Transform math::Transform@endlink now includes an
  @vdblink::math::Transform::isIdentity() isIdentity@endlink predicate
  and methods to @vdblink::math::Transform::preMult(const Mat4d&) pre-@endlink
  and @vdblink::math::Transform::postMult(const Mat4d&) postmultiply@endlink
  by a matrix.
- Modified the @link NodeMasks.h node mask@endlink classes to permit
  octree-like tree configurations (i.e., with a branching factor of two)
  and to use 64-bit operations instead of 32-bit operations.
- Implemented a new, more efficient
  @vdblink::math::closestPointOnTriangleToPoint() closest point
  on triangle@endlink algorithm.
- Implemented a new vertex normal scheme in the volume to mesh
  converter, and resolved some overlapping polygon issues.
- The volume to mesh converter now meshes not just active voxels
  but also active tiles.
- Fixed a bug in the mesh to volume converter that caused unsigned
  distance field conversion to produce empty grids.
- Fixed a bug in the level set fracture tool whereby the cutter overlap
  toggle was ignored.
- Fixed an infinite loop bug in @c vdb_view.
- Updated @c vdb_view to use the faster and less memory-intensive
  OpenVDB volume to mesh converter instead of marching cubes,
  and rewrote the shader to be OpenGL 3.2 and GLSL 1.2 compatible.
- Given multiple input files or a file containing multiple grids,
  @c vdb_view now displays one grid at a time.  The left and right
  arrow keys cycle between grids.
- The To Polygons SOP now has an option to associate the input grid&rsquo;s
  name with each output polygon.


@htmlonly <a name="v1_0_0_changes"></a>@endhtmlonly
@par
<B>Version 1.0.0</B> - <I>March 14 2013</I>
- @vdblink::tools::levelSetRebuild() tools::levelSetRebuild@endlink
  now throws an exception when given a non-scalar or non-floating-point grid.
- The tools in tools/GridOperators.h are now interruptible, as is
  the Analysis SOP.
- Added a
  @vdblink::tree::LeafManager::LeafRange::Iterator leaf node iterator@endlink
  and a TBB-compatible
  @vdblink::tree::LeafManager::LeafRange range class@endlink
  to the LeafManager.
- Modified the @vdblink::tools::VolumeToMesh VolumeToMesh@endlink tool
  to handle surface topology issues around fracture seam lines.
- Modified the Makefile to allow @c vdb_view to compile on OS X systems
  (provided that GLFW is available).
- Fixed a bug in the Create SOP that resulted in "invalid parameter name"
  warnings.
- The Combine SOP now optionally resamples the A grid into the B grid&rsquo;s
  index space (or vice-versa) if the A and B transforms differ.
- The Vector Split and Vector Merge SOPs now skip inactive voxels
  by default, but they can optionally be made to include inactive voxels,
  as they did before.
- The @vdblink::tools::LevelSetFracture LevelSetFracture@endlink tool now
  supports custom rotations for each cutter instance, and the Fracture SOP
  now uses quaternions to generate uniformly-distributed random rotations.


@htmlonly <a name="v0_104_0_changes"></a>@endhtmlonly
@par
<B>Version 0.104.0</B> - <I>February 15 2013</I>
- Added a @vdblink::tools::levelSetRebuild() tool@endlink and a SOP
  to rebuild a level set from any scalar volume.
- @c .vdb files are now saved using a mask-based compression scheme
  that is an order of magnitude faster than ZLIB and produces comparable
  file sizes for level set and fog volume grids.  (ZLIB compression
  is still enabled by default for other classes of grids).
- The @vdblink::tools::Filter Filter@endlink and
  @vdblink::tools::LevelSetFilter LevelSetFilter@endlink tools now
  include a Gaussian filter, and mean (box) filtering is now 10-50x faster.
- The isosurface @vdblink::tools::VolumeToMesh meshing tool@endlink
  is now more robust (to level sets with one voxel wide narrow bands,
  for example).
- Mesh to volume conversion is on average 1.5x faster and up to 5.5x
  faster for high-resolution meshes where the polygon/voxel size ratio
  is small.
- Added @vdblink::createLevelSet() createLevelSet@endlink and
  @vdblink::createLevelSetSphere() createLevelSetSphere@endlink
  factory functions for level set grids.
- @vdblink::tree::ValueAccessor tree::ValueAccessor@endlink is now faster
  for trees of height 2, 3 and 4 (the latter is the default), and it now
  allows one to specify, via a template argument, the number of node levels
  to be cached, which can also improve performance in special cases.
- Added a toggle to @vdblink::tools::foreach() tools::foreach@endlink
  to specify whether or not the functor should be shared across threads.
- Added @vdblink::Mat4SMetadata Mat4s@endlink and
  @vdblink::Mat4DMetadata Mat4d@endlink metadata types.
- Added explicit pre- and postmultiplication methods to the @c Transform,
  @c Map and @c Mat4 classes and deprecated the old accumulation methods.
- Modified @vdblink::math::NonlinearFrustumMap NonlinearFrustumMap@endlink
  to be more compatible with Houdini&rsquo;s frustum transform.
- Fixed a @vdblink::tools::GridTransformer GridTransformer@endlink bug
  that caused it to translate the output grid incorrectly in some cases.
- Fixed a bug in the tree-level
  @vdblink::tree::LeafIteratorBase LeafIterator@endlink that resulted in
  intermittent crashes in
  @vdblink::tools::dilateVoxels() tools::dilateVoxels@endlink.
- The @c Hermite data type and Hermite grids are no longer supported.
- Added tools/GridOperators.h, which includes new, cleaner implementations
  of the @vdblink::tools::cpt() closest point transform@endlink,
  @vdblink::tools::curl() curl@endlink,
  @vdblink::tools::divergence() divergence@endlink,
  @vdblink::tools::gradient() gradient@endlink,
  @vdblink::tools::laplacian() Laplacian@endlink,
  @vdblink::tools::magnitude() magnitude@endlink,
  @vdblink::tools::meanCurvature() mean curvature@endlink and
  @vdblink::tools::normalize() normalize@endlink tools.
- Interrupt support has been improved in several tools, including
  @vdblink::tools::ParticlesToLevelSet tools::ParticlesToLevelSet@endlink.
- Simplified the API of the @vdblink::math::BaseStencil Stencil@endlink class
  and added an @vdblink::math::BaseStencil::intersects() intersects@endlink
  method to test for intersection with a specified isovalue.
- Renamed @c voxelDimensions to @c voxelSize in transform classes
  and elsewhere.
- Deprecated @c houdini_utils::ParmFactory::setChoiceList in favor of
  @c houdini_utils::ParmFactory::setChoiceListItems, which requires
  a list of <I>token, label</I> string pairs.
- Made various changes for Visual C++ compatibility.
  <I>[Contributed by SESI]</I>
- Fixed a bug in @c houdini_utils::getNodeChain() that caused the
  Offset Level Set, Smooth Level Set and Renormalize Level Set SOPs
  to ignore frame changes.
  <I>[Contributed by SESI]</I>
- The From Particles SOP now provides the option to write into
  an existing grid.
- Added a SOP to edit grid metadata.
- The Fracture SOP now supports multiple cutter objects.
- Added a To Polygons SOP that complements the Fracture SOP and allows
  for elimination of seam lines, generation of correct vertex normals
  and grouping of polygons when surfacing fracture fragments, using
  the original level set or mesh as a reference.


@htmlonly <a name="v0_103_1_changes"></a>@endhtmlonly
@par
<B>Version 0.103.1</B> - <I>January 15 2013</I>
- @vdblink::tree::ValueAccessor tree::ValueAccessor@endlink read operations
  are now faster for four-level trees.
  (Preliminary benchmark tests suggest a 30-40% improvement.)
- For vector-valued grids, @vdblink::tools::compMin() tools::compMin@endlink
  and @vdblink::tools::compMax() tools::compMax@endlink now compare
  vector magnitudes instead of individual components.
- Migrated grid sampling code to a new file, Interpolation.h,
  and deprecated old files and classes.
- Added a level-set @vdblink::tools::LevelSetFracture fracture tool@endlink
  and a Fracture SOP.
- Added @vdblink::tools::sdfInteriorMask() tools::sdfInteriorMask@endlink,
  which creates a mask of the interior region of a level set grid.
- Fixed a bug in the mesh to volume converter that produced unexpected
  nonzero values for voxels at the intersection of two polygons,
  and another bug that produced narrow-band widths that didn&rsquo;t respect
  the background value when the half-band width was less than three voxels.
- @c houdini_utils::ParmFactory can now correctly generate ramp multi-parms.
- Made various changes for Visual C++ compatibility.
  <I>[Contributed by SESI]</I>
- The Convert SOP can now convert between signed distance fields and
  fog volumes and from volumes to meshes.
  <I>[Contributed by SESI]</I>
- For level sets, the From Mesh and From Particles SOPs now match
  the reference grid&rsquo;s narrow-band width.
- The Scatter SOP can now optionally scatter points in the interior
  of a level set.


@htmlonly <a name="v0_103_0_changes"></a>@endhtmlonly
@par
<B>Version 0.103.0</B> - <I>December 21 2012</I>
- The mesh to volume converter is now 60% faster at generating
  level sets with wide bands, and the From Mesh SOP is now interruptible.
- Fixed a threading bug in the recently-added
  @vdblink::tools::compReplace() compReplace@endlink tool
  that caused it to produce incorrect output.
- Added a @vdblink::tree::Tree::probeConstLeaf() probeConstLeaf@endlink
  method to the @vdblink::tree::Tree::probeConstLeaf() Tree@endlink,
  @vdblink::tree::ValueAccessor::probeConstLeaf() ValueAccessor@endlink
  and @vdblink::tree::RootNode::probeConstLeaf() node@endlink classes.
- The Houdini VDB primitive doesn&rsquo;t create a @c name attribute
  unnecessarily (i.e., if its grid&rsquo;s name is empty), but it now
  correctly allows the name to be changed to the empty string.
- Fixed a crash in the Vector Merge SOP when fewer than three grids
  were merged.
- The From Particles SOP now features a "maximum half-width" parameter
  to help avoid runaway computations.


@htmlonly <a name="v0_102_0_changes"></a>@endhtmlonly
@par
<B>Version 0.102.0</B> - <I>December 13 2012</I>
- Added @vdblink::tools::compReplace() tools::compReplace@endlink,
  which copies the active values of one grid into another, and added
  a "Replace A With Active B" mode to the Combine SOP.
- @vdblink::Grid::signedFloodFill() Grid::signedFloodFill@endlink
  no longer enters an infinite loop when filling an empty grid.
- Fixed a bug in the particle to level set converter that sometimes
  produced level sets with holes, and fixed a bug in the SOP that
  could result in random output.
- Fixed an issue in the frustum preview feature of the Create SOP
  whereby rendering very large frustums could cause high CPU usage.
- Added streamline support to the constrained advection scheme
  in the Advect Points SOP.
- Added an Advect Level Set SOP.


@htmlonly <a name="v0_101_1_changes"></a>@endhtmlonly
@par
<B>Version 0.101.1</B> - <I>December 11 2012</I> (DWA internal release)
- Partially reverted the Houdini VDB primitive&rsquo;s grid accessor methods
  to their pre-0.98.0 behavior.  A primitive&rsquo;s grid can once again
  be accessed by shared pointer, but now also by reference.
  Accessor methods for grid metadata have also been added, and the
  primitive now ensures that metadata and transforms are never shared.
- Fixed an intermittent crash in the From Particles SOP.


@htmlonly <a name="v0_101_0_changes"></a>@endhtmlonly
@par
<B>Version 0.101.0</B> - <I>December 6 2012</I> (DWA internal release)
- Partially reverted the @vdblink::Grid Grid@endlink&rsquo;s
  @vdblink::Grid::tree() tree@endlink and
  @vdblink::Grid::transform() transform@endlink accessor methods
  to their pre-0.98.0 behavior, eliminating copy-on-write but
  preserving their return-by-reference semantics.  These methods
  are now supplemented with a suite of
  @vdblink::Grid::treePtr() shared@endlink
  @vdblink::Grid::baseTreePtr() pointer@endlink
  @vdblink::Grid::transformPtr() accessors@endlink.
- Restructured the @vdblink::tools::meshToVolume
  mesh to volume converter@endlink for a 40% speedup
  and to be more robust to non-manifold geometry, to better preserve
  sharp features, to support arbitrary tree configurations and
  to respect narrow-band limits.
- Added a @c getNodeBoundingBox method to
  @vdblink::tree::RootNode::getNodeBoundingBox() RootNode@endlink,
  @vdblink::tree::InternalNode::getNodeBoundingBox() InternalNode@endlink
  and @vdblink::tree::LeafNode::getNodeBoundingBox() LeafNode@endlink
  that returns the index space spanned by a node.
- Made various changes for Visual C++ compatibility.
  <I>[Contributed by SESI]</I>
- Renamed the Reshape Level Set SOP to Offset Level Set.
- Fixed a crash in the Convert SOP and added support for conversion
  of empty grids.


@htmlonly <a name="v0_100_0_changes"></a>@endhtmlonly
@par
<B>Version 0.100.0</B> - <I>November 30 2012</I> (DWA internal release)
- Greatly improved the performance of the level set to fog volume
  @vdblink::tools::sdfToFogVolume() converter@endlink.
- Improved the performance of the
  @vdblink::tools::Filter::median() median filter@endlink
  and of level set @vdblink::tools::csgUnion() CSG@endlink operations.
- Reintroduced Tree::pruneLevelSet(), a specialized Tree::pruneInactive()
  for level-set grids.
- Added utilities to the @c houdini_utils library to facilitate the
  collection of a chain of adjacent nodes of a particular type
  so that they can be cooked in a single step.  (For example,
  adjacent @c xform SOPs could be collapsed by composing their
  transformation matrices into a single matrix.)
- Added pruning and flood-filling options to the Convert SOP.
- Reimplemented the Filter SOP, omitting level-set-specific filters
  and adding node chaining (to reduce memory usage when applying
  several filters in sequence).
- Added a toggle to the Read SOP to read grid metadata and
  transforms only.
- Changed the attribute transfer scheme on the From Mesh and
  From Particles SOPs to allow for custom grid names and
  vector type metadata.


@htmlonly <a name="v0_99_0_changes"></a>@endhtmlonly
@par
<B>Version 0.99.0</B> - <I>November 21 2012</I>
- Added @vdblink::Grid Grid@endlink methods that return non-<TT>const</TT>
  tree and transform references without triggering deep copies,
  as well as @c const methods that return @c const shared pointers.
- Added @c Grid methods to @vdblink::Grid::addStatsMetadata populate@endlink
  a grid&rsquo;s metadata with statistics like the active voxel count, and to
  @vdblink::Grid::getStatsMetadata retrieve@endlink that metadata.
  By default, statistics are now computed and added to grids
  whenever they are written to <TT>.vdb</TT> files.
- Added @vdblink::io::File::readGridMetadata io::File::readGridMetadata@endlink
  and @vdblink::io::File::readAllGridMetadata
  io::File::readAllGridMetadata@endlink methods to read just the
  grid metadata and transforms from a <TT>.vdb</TT> file.
- Fixed numerical precision issues in the
  @vdblink::tools::csgUnion csgUnion@endlink,
  @vdblink::tools::csgIntersection csgIntersection@endlink
  and @vdblink::tools::csgDifference csgDifference@endlink
  tools, and added toggles to optionally disable postprocess pruning.
- Fixed an issue in @c vdb_view with the ordering of GL vertex buffer calls.
  <I>[Contributed by Bill Katz]</I>
- Fixed an intermittent crash in the
  @vdblink::tools::ParticlesToLevelSet ParticlesToLevelSet@endlink tool,
  as well as a race condition that could cause data corruption.
- The @c ParticlesToLevelSet tool and From Particles SOP can now transfer
  arbitrary point attribute values from the input particles to output voxels.
- Fixed a bug in the Convert SOP whereby the names of primitives
  were lost during conversion, and another bug that resulted in
  arithmetic errors when converting empty grids.
- Fixed a bug in the Combine SOP that caused the Operation selection
  to be lost.


@htmlonly <a name="v0_98_0_changes"></a>@endhtmlonly
@par
<B>Version 0.98.0</B> - <I>November 16 2012</I>
- @vdblink::tree::Tree Tree@endlink and
  @vdblink::math::Transform Transform@endlink objects (and
  @vdblink::Grid Grid@endlink objects in the context of Houdini SOPs)
  are now passed and accessed primarily by reference rather than by
  shared pointer.
  <I>[Contributed by SESI]</I>
- Reimplemented @vdblink::math::CoordBBox CoordBBox@endlink to address several
  off-by-one bugs related to bounding box dimensions.
- Fixed an off-by-one bug in @vdblink::Grid::evalActiveVoxelBoundingBox()
  evalActiveVoxelBoundingBox@endlink.
- Introduced the @vdblink::tree::LeafManager LeafManager@endlink class,
  which will eventually replace the @c LeafArray class.  @c LeafManager supports
  dynamic buffers stored as a structure of arrays (SOA), unlike @c LeafArray,
  which supports only static buffers stored as an array of structures (AOS).
- Improved the performance of the
  @vdblink::tools::LevelSetFilter LevelSetFilter@endlink and
  @vdblink::tools::LevelSetTracker LevelSetTracker@endlink tools by rewriting
  them to use the new @vdblink::tree::LeafManager LeafManager@endlink class.
- Added @vdblink::tree::Tree::setValueOnly() Tree::setValueOnly@endlink and
  @vdblink::tree::ValueAccessor::setValueOnly()
  ValueAccessor::setValueOnly@endlink methods, which change the value of
  a voxel without changing its active state, and
  @vdblink::tree::Tree::probeLeaf() Tree::probeLeaf@endlink and
  @vdblink::tree::ValueAccessor::probeLeaf() ValueAccessor::probeLeaf@endlink
  methods that return the leaf node that contains a given voxel (unless
  the voxel is represented by a tile).
- Added a @vdblink::tools::LevelSetAdvection LevelSetAdvection@endlink tool
  that propagates and tracks narrow-band level sets.
- Introduced a new @vdblink::tools::GridSampler GridSampler@endlink class
  that supports world-space (or index-space) sampling of grid values.
- Changed the interpretation of the
  @vdblink::math::NonlinearFrustumMap NonlinearFrustumMap@endlink&rsquo;s
  @em taper parameter to be the ratio of the near and far plane depths.
- Added a @c ParmFactory::setChoiceList() overload that accepts
  (@em token, @em label) string pairs, and a @c setDefault() overload that
  accepts an STL string.
- Fixed a crash in the Combine SOP in Copy B mode.
- Split the Level Set Filter SOP into three separate SOPs,
  Level Set Smooth, Level Set Reshape and Level Set Renormalize.
  When two or more of these nodes are connected in sequence, they interact
  to reduce memory usage: the last node in the sequence performs
  all of the operations in one step.
- The Advect Points SOP can now output polyline streamlines
  that trace the paths of the points.
- Added an option to the Analysis SOP to specify names for output grids.
- Added camera-derived frustum transform support to the Create SOP.


@htmlonly <a name="v0_97_0_changes"></a>@endhtmlonly
@par
<B>Version 0.97.0</B> - <I>October 18 2012</I>
- Added a narrow-band @vdblink::tools::LevelSetTracker level set
  interface tracking tool@endlink (up to fifth-order in space but currently
  only first-order in time, with higher temporal orders to be added soon).
- Added a @vdblink::tools::LevelSetFilter level set filter tool@endlink
  to perform unrestricted surface smoothing (e.g., Laplacian flow),
  filtering (e.g., mean value) and morphological operations (e.g.,
  morphological opening).
- Added adaptivity to the @vdblink::tools::VolumeToMesh
  level set meshing tool@endlink for faster mesh extraction with fewer
  polygons, without postprocessing.
- Added a @vdblink::tree::ValueAccessor::touchLeaf()
  ValueAccessor::touchLeaf@endlink method that creates (if necessary)
  and returns the leaf node containing a given voxel.  It can be used
  to preallocate leaf nodes over which to run parallel algorithms.
- Fixed a bug in @vdblink::Grid::merge() Grid::merge@endlink whereby
  active tiles were sometimes lost.
- Added @vdblink::tree::LeafManager LeafManager@endlink, which is similar
  to @c LeafArray but supports a dynamic buffer count and allocates buffers
  more efficiently.  Useful for temporal integration (e.g., for level set
  propagation and interface tracking), @c LeafManager is meant to replace
  @c LeafArray, which will be deprecated in the next release.
- Added a @vdblink::tree::LeafNode::fill() LeafNode::fill@endlink method
  to efficiently populate leaf nodes with constant values.
- Added a @vdblink::tree::Tree::visitActiveBBox() Tree::visitActiveBBox@endlink
  method that applies a functor to the bounding boxes of all active tiles
  and leaf nodes and that can be used to improve the performance of
  ray intersection tests, rendering of bounding boxes, etc.
- Added a @vdblink::tree::Tree::voxelizeActiveTiles()
  Tree::voxelizeActiveTiles@endlink method to densify active tiles.
  While convenient and fast, this can produce large dense grids, so use
  it with caution.
- Repackaged @c Tree::pruneLevelSet() as a Tree::pruneOp()-compatible
  functor.  Tree::LevelSetPrune is a specialized Tree::pruneInactive
  for level-set grids and is used in interface tracking.
- Added a GridBase::pruneGrid() method.
- Added a @vdblink::Grid::hasUniformVoxels() Grid:hasUniformVoxels@endlink
  method.
- Renamed @c tools::dilate to
  @vdblink::tools::dilateVoxels() dilateVoxels@endlink and improved its
  performance.  The new name reflects the fact that the current
  implementation ignores active tiles.
- Added a @vdblink::tools::resampleToMatch() tools::resampleToMatch@endlink
  function that resamples an input grid into an output grid with a
  different transform such that, after resampling, the input and output grids
  coincide, but the output grid&rsquo;s transform is preserved.
- Significantly improved the performance of depth-bounded value
  iterators (@vdblink::tree::Tree::ValueOnIter ValueOnIter@endlink,
  @vdblink::tree::Tree::ValueAllIter ValueAllIter@endlink, etc.)
  when the depth bound excludes leaf nodes.
- Exposed the value buffers inside leaf nodes with
  @vdblink::tree::LeafNode::buffer() LeafNode::buffer@endlink.
  This allows for very fast access (const and non-const) to voxel
  values using linear array offsets instead of @ijk coordinates.
- In openvdb_houdini/UT_VDBTools.h, added operators for use with
  @c processTypedGrid that resample grids in several different ways.
- Added a policy mechanism to @c houdini_utils::OpFactory that allows for
  customization of operator names, icons, and Help URLs.
- Renamed many of the Houdini SOPs to make the names more consistent.
- Added an Advect Points SOP.
- Added a Level Set Filter SOP that allows for unrestricted surface
  deformations, unlike the older Filter SOP, which restricts surface
  motion to the initial narrow band.
- Added staggered vector sampling to the Sample Points SOP.
- Added a minimum radius threshold to the particle voxelization tool
  and SOP.
- Merged the Composite and CSG SOPs into a single Combine SOP.
- Added a tool and a SOP to efficiently generate narrow-band level set
  representations of spheres.
- In the Visualize SOP, improved the performance of tree topology
  generation, which is now enabled by default.


@htmlonly <a name="v0_96_0_changes"></a>@endhtmlonly
@par
<B>Version 0.96.0</B> - <I>September 24 2012</I>
- Fixed a memory corruption bug in the mesh voxelizer tool.
- Temporarily removed the optional clipping feature from the level set mesher.
- Added "Staggered Vector Field" to the list of grid classes in the Create SOP.


@htmlonly <a name="v0_95_0_changes"></a>@endhtmlonly
@par
<B>Version 0.95.0</B> - <I>September 20 2012</I>
- Added a quad @vdblink::tools::VolumeToMesh meshing@endlink tool for
  higher-quality level set meshing and updated the Visualizer SOP
  to use it.
- Fixed a precision error in the @vdblink::tools::meshToVolume
  mesh voxelizer@endlink and improved the quality of inside/outside
  voxel classification.  Output grids are now also
  @vdblink::Grid::setGridClass() classified@endlink as either level sets
  or fog volumes.
- Modified the @vdblink::tools::GridResampler GridResampler@endlink
  to use the signed flood fill optimization only on grids that are
  tagged as level sets.
- Added a @vdblink::math::Quat quaternion@endlink class to the
  math library and a method to return the
  @vdblink::math::Mat3::trace trace@endlink of a @c Mat3.
- Fixed a bug in the
  @vdblink::tree::ValueAccessor::ValueAccessor(const ValueAccessor&)
  ValueAccessor@endlink copy constructor that caused the copy to reference
  the original.
- Fixed a bug in @vdblink::tree::RootNode::setActiveState()
  RootNode::setActiveState@endlink that caused a crash
  when marking a (virtual) background voxel as inactive.
- Added a @c Tree::pruneLevelSet method that is similar to but faster than
  Tree::pruneInactive() for level set grids.
- Added fast leaf node voxel access
  @vdblink::tree::LeafNode::getValue(Index) const methods@endlink
  that index by linear offset (as returned by
  @vdblink::tree::LeafNode::ValueOnIter::pos() ValueIter::pos@endlink)
  instead of by @ijk coordinates.
- Added a @vdblink::tree::Tree::touchLeaf() Tree::touchLeaf@endlink
  method that can be used to preallocate a static tree topology over which
  to safely perform multithreaded processing.
- Added a grain size argument to @c LeafArray for finer control of parallelism.
- Modified the Makefile to make it easier to omit the <TT>doc</TT>,
  @c vdb_test and @c vdb_view targets.
- Added utility functions (in <TT>houdini/UT_VDBUtils.h</TT>) to convert
  between Houdini and OpenVDB matrix and vector types.
  <I>[Contributed by SESI]</I>
- Added accessors to @c GEO_PrimVDB that make it easier to directly access
  voxel data and that are used by the HScript volume expression functions
  in Houdini 12.5.  <I>[Contributed by SESI]</I>
- As of Houdini 12.1.77, the native transform SOP operates on OpenVDB
  primitives.  <I>[Contributed by SESI]</I>
- Added a Convert SOP that converts OpenVDB grids to Houdini volumes
  and vice-versa.


@htmlonly <a name="v0_94_1_changes"></a>@endhtmlonly
@par
<B>Version 0.94.1</B> - <I>September 7 2012</I>
- Fixed bugs in @vdblink::tree::RootNode RootNode@endlink and
  @vdblink::tree::InternalNode InternalNode@endlink @c setValue*() and
  @c fill() methods that could cause neighboring voxels to become inactive.
- Fixed a bug in
  @vdblink::tree::Tree::hasSameTopology() Tree::hasSameTopology@endlink
  that caused false positives when only active states and not values differed.
- Added a @vdblink::tree::Tree::hasActiveTiles() Tree::hasActiveTiles@endlink
  method.
- For better cross-platform consistency, substituted bitwise AND operations
  for right shifts in the @vdblink::tree::ValueAccessor ValueAccessor@endlink
  hash key computation.
- @c vdb_view no longer aborts when asked to surface a vector-valued
  grid&mdash;but it still doesn&rsquo;t render the surface.
- Made various changes for Visual C++ compatibility.
  <I>[Contributed by SESI]</I>
- Added an option to the MeshVoxelizer SOP to convert both open and
  closed surfaces to unsigned distance fields.
- The Filter SOP now allows multiple filters to be applied in
  user-specified order.


@htmlonly <a name="v0_94_0_changes"></a>@endhtmlonly
@par
<B>Version 0.94.0</B> - <I>August 30 2012</I>
- Added a @vdblink::Grid::topologyUnion() method@endlink to union
  just the active states of voxels from one grid with those of
  another grid of a possibly different type.
- Fixed an incorrect scale factor in the Laplacian diffusion
  @vdblink::tools::Filter::laplacian() filter@endlink.
- Fixed a bug in @vdblink::tree::Tree::merge() Tree::merge@endlink
  that could leave a tree with invalid value accessors.
- Added @vdblink::tree::TreeValueIteratorBase::setActiveState()
  TreeValueIteratorBase::setActiveState@endlink and deprecated
  @c setValueOn.
- Removed @c tools/FastSweeping.h.  It will be replaced with a much more
  efficient implementation in the near future.
- ZLIB compression of <TT>.vdb</TT> files is now optional,
  but enabled by default.  <I>[Contributed by SESI]</I>
- Made various changes for Clang and Visual C++ compatibility.
  <I>[Contributed by SESI]</I>
- The MeshVoxelizer SOP can now transfer arbitrary point and primitive
  attribute values from the input mesh to output voxels.


@htmlonly <a name="v0_93_0_changes"></a>@endhtmlonly
@par
<B>Version 0.93.0</B> - <I>August 24 2012</I>
- Renamed symbols in math/Operators.h to avoid ambiguities that
  GCC&nbsp;4.4 reports as errors.
- Simplified the API for the stencil version of the
  closest-point transform @vdblink::math::CPT operator@endlink.
- Added logic to
  @vdblink::io::Archive::readGrid() io::Archive::readGrid@endlink
  to set the grid name metadata from the descriptor if the metadata
  doesn&rsquo;t already exist.
- Added guards to prevent nesting of @c openvdb_houdini::Interrupter::start()
  and @c end() calls.


@htmlonly <a name="v0_92_0_changes"></a>@endhtmlonly
@par
<B>Version 0.92.0</B> - <I>August 23 2012</I>
- Added a Laplacian diffusion
  @vdblink::tools::Filter::laplacian() filter@endlink.
- Fixed a bug in the initialization of the sparse contour tracer
  that caused mesh-to-volume conversion to fail in certain cases.
- Fixed a bug in the curvature stencil that caused mean curvature
  filtering to produce wrong results.
- Increased the speed of the
  @vdblink::tools::GridTransformer GridTransformer@endlink
  by as much as 20% for fog volumes.
- Added optional pruning to the Resample SOP.
- Modified the PointSample SOP to allow it to work with ungrouped,
  anonymous grids.
- Fixed a crash in the LevelSetNoise SOP.


@htmlonly <a name="v0_91_0_changes"></a>@endhtmlonly
@par
<B>Version 0.91.0</B> - <I>August 16 2012</I>
- @vdblink::tools::GridTransformer tools::GridTransformer@endlink
  and @vdblink::tools::GridResampler tools::GridResampler@endlink
  now correctly (but not yet efficiently) process tiles in sparse grids.
- Added an optional @c CopyPolicy argument
  to @vdblink::GridBase::copyGrid() GridBase::copyGrid@endlink
  and to @vdblink::Grid::copy() Grid::copy@endlink that specifies
  whether and how the grid&rsquo;s tree should be copied.
- Added a @vdblink::GridBase::newTree() GridBase::newTree@endlink
  method that replaces a grid&rsquo;s tree with a new, empty tree of the
  correct type.
- Fixed a crash in
  @vdblink::tree::Tree::setValueOff(const Coord& xyz, const ValueType& value)
  Tree::setValueOff@endlink when the new value was equal to the
  background value.
- Fixed bugs in Tree::prune() that could result in output tiles with
  incorrect active states.
- Added @c librt to the link dependencies to address build failures
  on Ubuntu systems.
- Made various small changes to the Makefile and the source code
  that should help with Mac OS&nbsp;X compatibility.
- The Composite and Resample SOPs now correctly copy the input grid&rsquo;s
  metadata to the output grid.


@htmlonly <a name="v0_90_1_changes"></a>@endhtmlonly
@par
<B>Version 0.90.1</B> - <I>August 7 2012</I>
- Fixed a bug in the
  @vdblink::math::BBox::getCenter() BBox::getCenter()@endlink method.
- Added missing header files to various files.
- @vdblink::io::File::NameIterator::gridName()
  io::File::NameIterator::gridName()@endlink now returns a unique name
  of the form <TT>"name[1]"</TT>, <TT>"name[2]"</TT>, etc. if a file
  contains multiple grids with the same name.
- Fixed a bug in the Writer SOP that caused grid names to be discarded.
- The Resample SOP now correctly sets the background value of the
  output grid.


@htmlonly <a name="v0_90_0_changes"></a>@endhtmlonly
@par
<B>Version 0.90.0</B> - <I>August 3 2012</I> (initial public release)
- Added a basic GL viewer for OpenVDB files.
- Greatly improved the performance of two commonly-used @c Tree methods,
  @vdblink::tree::Tree::evalActiveVoxelBoundingBox()
  evalActiveVoxelBoundingBox()@endlink
  and @vdblink::tree::Tree::memUsage() memUsage()@endlink.
- Eliminated the @c GridMap class.  File I/O now uses STL containers
  of grid pointers instead.
- Refactored stencil-based tools (Gradient, Laplacian, etc.) and rewrote
  some of them for generality and better performance.  Most now behave
  correctly for grids with nonlinear index-to-world transforms.
- Added a @link FiniteDifference.h library@endlink of index-space finite
  difference operators.
- Added a Hermite grid type that compactly
  stores each voxel&rsquo;s upwind normals and can be used to convert volumes
  to and from polygonal meshes.
- Added a @link PointScatter.h tool@endlink (and a Houdini SOP)
  to scatter points randomly throughout a volume.

*/<|MERGE_RESOLUTION|>--- conflicted
+++ resolved
@@ -65,13 +65,10 @@
   inputs).
 - Threaded the population of point group memberships during conversion from
   Houdini geometry to OpenVDB Points
-<<<<<<< HEAD
 - Added logic to the Rasterize&nbsp;Points SOP to suppress the output of
   non-finite attribute values due to subnormal input densities.
-=======
 - Introduced a position compression option to the Scatter&nbsp;SOP for VDB
   Points and default to 16-bit fixed point.
->>>>>>> bc2c0aa8
 
 
 @htmlonly <a name="v6_2_1_changes"></a>@endhtmlonly
