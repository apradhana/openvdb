--- conflicted
+++ resolved
@@ -69,12 +69,9 @@
     CPPUNIT_TEST(testStealNodes);
     CPPUNIT_TEST(testProcessBBox);
     CPPUNIT_TEST(testStealNode);
-<<<<<<< HEAD
+    CPPUNIT_TEST(testNodeCount);
     CPPUNIT_TEST(testRootNode);
     CPPUNIT_TEST(testInternalNode);
-=======
-    CPPUNIT_TEST(testNodeCount);
->>>>>>> 26741415
     CPPUNIT_TEST_SUITE_END();
 
     void testChangeBackground();
@@ -108,12 +105,9 @@
     void testStealNodes();
     void testProcessBBox();
     void testStealNode();
-<<<<<<< HEAD
+    void testNodeCount();
     void testRootNode();
     void testInternalNode();
-=======
-    void testNodeCount();
->>>>>>> 26741415
 
 private:
     template<typename TreeType> void testWriteHalf();
@@ -2965,173 +2959,6 @@
 }
 
 void
-<<<<<<< HEAD
-TestTree::testRootNode()
-{
-    using ChildType = RootNodeType::ChildNodeType;
-    const openvdb::Coord c0(0,0,0), c1(49152, 16384, 28672);
-
-    { // test inserting child nodes directly and indirectly
-        RootNodeType root(0.0f);
-        CPPUNIT_ASSERT(root.empty());
-
-        // populate the tree by inserting the two leaf nodes containing c0 and c1
-        root.touchLeaf(c0);
-        root.touchLeaf(c1);
-        CPPUNIT_ASSERT_EQUAL(openvdb::Index(2), root.getTableSize());
-        CPPUNIT_ASSERT(!root.hasActiveTiles());
-
-        { // verify c0 and c1 are the root node coordinates
-            auto rootIter = root.cbeginChildOn();
-            CPPUNIT_ASSERT_EQUAL(c0, rootIter.getCoord());
-            ++rootIter;
-            CPPUNIT_ASSERT_EQUAL(c1, rootIter.getCoord());
-        }
-
-        // copy the root node
-        RootNodeType rootCopy(root);
-
-        // steal the root node children leaving the root node empty again
-        std::vector<ChildType*> children;
-        root.stealNodes(children);
-        CPPUNIT_ASSERT(root.empty());
-
-        // insert the root node children directly
-        for (ChildType* child : children) {
-            root.addChild(child);
-        }
-        CPPUNIT_ASSERT_EQUAL(openvdb::Index(2), root.getTableSize());
-
-        { // verify the coordinates of the root node children
-            auto rootIter = root.cbeginChildOn();
-            CPPUNIT_ASSERT_EQUAL(c0, rootIter.getCoord());
-            ++rootIter;
-            CPPUNIT_ASSERT_EQUAL(c1, rootIter.getCoord());
-        }
-    }
-
-    { // test inserting tiles and replacing them with child nodes
-        RootNodeType root(0.0f);
-        CPPUNIT_ASSERT(root.empty());
-
-        // no-op
-        root.addChild(nullptr);
-
-        // populate the root node by inserting tiles
-        root.addTile(c0, /*value=*/1.0f, /*state=*/true);
-        root.addTile(c1, /*value=*/2.0f, /*state=*/true);
-        CPPUNIT_ASSERT_EQUAL(openvdb::Index(2), root.getTableSize());
-        CPPUNIT_ASSERT(root.hasActiveTiles());
-        ASSERT_DOUBLES_EXACTLY_EQUAL(1.0f, root.getValue(c0));
-        ASSERT_DOUBLES_EXACTLY_EQUAL(2.0f, root.getValue(c1));
-
-        // insert child nodes with the same coordinates
-        root.addChild(new ChildType(c0, 3.0f));
-        root.addChild(new ChildType(c1, 4.0f));
-
-        // insert a new child at c0
-        root.addChild(new ChildType(c0, 5.0f));
-
-        // verify active tiles have been replaced by child nodes
-        CPPUNIT_ASSERT_EQUAL(openvdb::Index(2), root.getTableSize());
-        CPPUNIT_ASSERT(!root.hasActiveTiles());
-
-        { // verify the coordinates of the root node children
-            auto rootIter = root.cbeginChildOn();
-            CPPUNIT_ASSERT_EQUAL(c0, rootIter.getCoord());
-            ASSERT_DOUBLES_EXACTLY_EQUAL(5.0f, root.getValue(c0));
-            ++rootIter;
-            CPPUNIT_ASSERT_EQUAL(c1, rootIter.getCoord());
-        }
-    }
-}
-
-void
-TestTree::testInternalNode()
-{
-    const openvdb::Coord c0(1000, 1000, 1000);
-    const openvdb::Coord c1(896, 896, 896);
-
-    using InternalNodeType = InternalNodeType1;
-    using ChildType = LeafNodeType;
-
-    { // test inserting child nodes directly and indirectly
-        openvdb::Coord c2 = c1.offsetBy(8,0,0);
-        openvdb::Coord c3 = c1.offsetBy(16,16,16);
-
-        InternalNodeType internalNode(c1, 0.0f);
-        internalNode.touchLeaf(c2);
-        internalNode.touchLeaf(c3);
-
-        CPPUNIT_ASSERT_EQUAL(openvdb::Index(2), internalNode.leafCount());
-        CPPUNIT_ASSERT(!internalNode.hasActiveTiles());
-
-        { // verify c0 and c1 are the root node coordinates
-            auto childIter = internalNode.cbeginChildOn();
-            CPPUNIT_ASSERT_EQUAL(c2, childIter.getCoord());
-            ++childIter;
-            CPPUNIT_ASSERT_EQUAL(c3, childIter.getCoord());
-        }
-
-        // copy the internal node
-        InternalNodeType internalNodeCopy(internalNode);
-
-        // steal the internal node children leaving it empty again
-        std::vector<ChildType*> children;
-        internalNode.stealNodes(children, 0.0f, false);
-        CPPUNIT_ASSERT_EQUAL(openvdb::Index(0), internalNode.leafCount());
-
-        // insert the root node children directly
-        for (ChildType* child : children) {
-            internalNode.addChild(child);
-        }
-        CPPUNIT_ASSERT_EQUAL(openvdb::Index(2), internalNode.leafCount());
-
-        { // verify the coordinates of the root node children
-            auto childIter = internalNode.cbeginChildOn();
-            CPPUNIT_ASSERT_EQUAL(c2, childIter.getCoord());
-            ++childIter;
-            CPPUNIT_ASSERT_EQUAL(c3, childIter.getCoord());
-        }
-    }
-
-    { // test inserting a tile and replacing with a child node
-        InternalNodeType internalNode(c1, 0.0f);
-        CPPUNIT_ASSERT(!internalNode.hasActiveTiles());
-        CPPUNIT_ASSERT_EQUAL(openvdb::Index(0), internalNode.leafCount());
-
-        // add a tile
-        internalNode.addTile(openvdb::Index(0), /*value=*/1.0f, /*state=*/true);
-        CPPUNIT_ASSERT(internalNode.hasActiveTiles());
-        CPPUNIT_ASSERT_EQUAL(openvdb::Index(0), internalNode.leafCount());
-
-        // replace the tile with a child node
-        CPPUNIT_ASSERT(internalNode.addChild(new ChildType(c1, 2.0f)));
-        CPPUNIT_ASSERT(!internalNode.hasActiveTiles());
-        CPPUNIT_ASSERT_EQUAL(openvdb::Index(1), internalNode.leafCount());
-        CPPUNIT_ASSERT_EQUAL(c1, internalNode.cbeginChildOn().getCoord());
-        ASSERT_DOUBLES_EXACTLY_EQUAL(2.0f, internalNode.cbeginChildOn()->getValue(0));
-
-        // replace the child node with another child node
-        CPPUNIT_ASSERT(internalNode.addChild(new ChildType(c1, 3.0f)));
-        ASSERT_DOUBLES_EXACTLY_EQUAL(3.0f, internalNode.cbeginChildOn()->getValue(0));
-    }
-
-    { // test inserting child nodes that do and do not belong to the internal node
-        InternalNodeType internalNode(c1, 0.0f);
-
-        // succeed if child belongs to this internal node
-        CPPUNIT_ASSERT(internalNode.addChild(new ChildType(c0.offsetBy(8,0,0))));
-        CPPUNIT_ASSERT(internalNode.probeLeaf(c0.offsetBy(8,0,0)));
-        openvdb::Index index1 = internalNode.coordToOffset(c0);
-        openvdb::Index index2 = internalNode.coordToOffset(c0.offsetBy(8,0,0));
-        CPPUNIT_ASSERT(!internalNode.isChildMaskOn(index1));
-        CPPUNIT_ASSERT(internalNode.isChildMaskOn(index2));
-
-        // fail otherwise
-        CPPUNIT_ASSERT(!internalNode.addChild(new ChildType(c0.offsetBy(8000,0,0))));
-    }
-=======
 TestTree::testNodeCount()
 {
     //openvdb::util::CpuTimer timer;// use for benchmark test
@@ -3158,7 +2985,174 @@
     CPPUNIT_ASSERT_EQUAL(1U, nodeCount2.back());// one root node
     CPPUNIT_ASSERT_EQUAL(tree.leafCount(), nodeCount2.front());// leaf nodes
     for (size_t i=0; i<nodeCount2.size(); ++i) CPPUNIT_ASSERT_EQUAL( nodeCount1[i], nodeCount2[i]);
->>>>>>> 26741415
+}
+
+void
+TestTree::testRootNode()
+{
+    using ChildType = RootNodeType::ChildNodeType;
+    const openvdb::Coord c0(0,0,0), c1(49152, 16384, 28672);
+
+    { // test inserting child nodes directly and indirectly
+        RootNodeType root(0.0f);
+        CPPUNIT_ASSERT(root.empty());
+
+        // populate the tree by inserting the two leaf nodes containing c0 and c1
+        root.touchLeaf(c0);
+        root.touchLeaf(c1);
+        CPPUNIT_ASSERT_EQUAL(openvdb::Index(2), root.getTableSize());
+        CPPUNIT_ASSERT(!root.hasActiveTiles());
+
+        { // verify c0 and c1 are the root node coordinates
+            auto rootIter = root.cbeginChildOn();
+            CPPUNIT_ASSERT_EQUAL(c0, rootIter.getCoord());
+            ++rootIter;
+            CPPUNIT_ASSERT_EQUAL(c1, rootIter.getCoord());
+        }
+
+        // copy the root node
+        RootNodeType rootCopy(root);
+
+        // steal the root node children leaving the root node empty again
+        std::vector<ChildType*> children;
+        root.stealNodes(children);
+        CPPUNIT_ASSERT(root.empty());
+
+        // insert the root node children directly
+        for (ChildType* child : children) {
+            root.addChild(child);
+        }
+        CPPUNIT_ASSERT_EQUAL(openvdb::Index(2), root.getTableSize());
+
+        { // verify the coordinates of the root node children
+            auto rootIter = root.cbeginChildOn();
+            CPPUNIT_ASSERT_EQUAL(c0, rootIter.getCoord());
+            ++rootIter;
+            CPPUNIT_ASSERT_EQUAL(c1, rootIter.getCoord());
+        }
+    }
+
+    { // test inserting tiles and replacing them with child nodes
+        RootNodeType root(0.0f);
+        CPPUNIT_ASSERT(root.empty());
+
+        // no-op
+        root.addChild(nullptr);
+
+        // populate the root node by inserting tiles
+        root.addTile(c0, /*value=*/1.0f, /*state=*/true);
+        root.addTile(c1, /*value=*/2.0f, /*state=*/true);
+        CPPUNIT_ASSERT_EQUAL(openvdb::Index(2), root.getTableSize());
+        CPPUNIT_ASSERT(root.hasActiveTiles());
+        ASSERT_DOUBLES_EXACTLY_EQUAL(1.0f, root.getValue(c0));
+        ASSERT_DOUBLES_EXACTLY_EQUAL(2.0f, root.getValue(c1));
+
+        // insert child nodes with the same coordinates
+        root.addChild(new ChildType(c0, 3.0f));
+        root.addChild(new ChildType(c1, 4.0f));
+
+        // insert a new child at c0
+        root.addChild(new ChildType(c0, 5.0f));
+
+        // verify active tiles have been replaced by child nodes
+        CPPUNIT_ASSERT_EQUAL(openvdb::Index(2), root.getTableSize());
+        CPPUNIT_ASSERT(!root.hasActiveTiles());
+
+        { // verify the coordinates of the root node children
+            auto rootIter = root.cbeginChildOn();
+            CPPUNIT_ASSERT_EQUAL(c0, rootIter.getCoord());
+            ASSERT_DOUBLES_EXACTLY_EQUAL(5.0f, root.getValue(c0));
+            ++rootIter;
+            CPPUNIT_ASSERT_EQUAL(c1, rootIter.getCoord());
+        }
+    }
+}
+
+void
+TestTree::testInternalNode()
+{
+    const openvdb::Coord c0(1000, 1000, 1000);
+    const openvdb::Coord c1(896, 896, 896);
+
+    using InternalNodeType = InternalNodeType1;
+    using ChildType = LeafNodeType;
+
+    { // test inserting child nodes directly and indirectly
+        openvdb::Coord c2 = c1.offsetBy(8,0,0);
+        openvdb::Coord c3 = c1.offsetBy(16,16,16);
+
+        InternalNodeType internalNode(c1, 0.0f);
+        internalNode.touchLeaf(c2);
+        internalNode.touchLeaf(c3);
+
+        CPPUNIT_ASSERT_EQUAL(openvdb::Index(2), internalNode.leafCount());
+        CPPUNIT_ASSERT(!internalNode.hasActiveTiles());
+
+        { // verify c0 and c1 are the root node coordinates
+            auto childIter = internalNode.cbeginChildOn();
+            CPPUNIT_ASSERT_EQUAL(c2, childIter.getCoord());
+            ++childIter;
+            CPPUNIT_ASSERT_EQUAL(c3, childIter.getCoord());
+        }
+
+        // copy the internal node
+        InternalNodeType internalNodeCopy(internalNode);
+
+        // steal the internal node children leaving it empty again
+        std::vector<ChildType*> children;
+        internalNode.stealNodes(children, 0.0f, false);
+        CPPUNIT_ASSERT_EQUAL(openvdb::Index(0), internalNode.leafCount());
+
+        // insert the root node children directly
+        for (ChildType* child : children) {
+            internalNode.addChild(child);
+        }
+        CPPUNIT_ASSERT_EQUAL(openvdb::Index(2), internalNode.leafCount());
+
+        { // verify the coordinates of the root node children
+            auto childIter = internalNode.cbeginChildOn();
+            CPPUNIT_ASSERT_EQUAL(c2, childIter.getCoord());
+            ++childIter;
+            CPPUNIT_ASSERT_EQUAL(c3, childIter.getCoord());
+        }
+    }
+
+    { // test inserting a tile and replacing with a child node
+        InternalNodeType internalNode(c1, 0.0f);
+        CPPUNIT_ASSERT(!internalNode.hasActiveTiles());
+        CPPUNIT_ASSERT_EQUAL(openvdb::Index(0), internalNode.leafCount());
+
+        // add a tile
+        internalNode.addTile(openvdb::Index(0), /*value=*/1.0f, /*state=*/true);
+        CPPUNIT_ASSERT(internalNode.hasActiveTiles());
+        CPPUNIT_ASSERT_EQUAL(openvdb::Index(0), internalNode.leafCount());
+
+        // replace the tile with a child node
+        CPPUNIT_ASSERT(internalNode.addChild(new ChildType(c1, 2.0f)));
+        CPPUNIT_ASSERT(!internalNode.hasActiveTiles());
+        CPPUNIT_ASSERT_EQUAL(openvdb::Index(1), internalNode.leafCount());
+        CPPUNIT_ASSERT_EQUAL(c1, internalNode.cbeginChildOn().getCoord());
+        ASSERT_DOUBLES_EXACTLY_EQUAL(2.0f, internalNode.cbeginChildOn()->getValue(0));
+
+        // replace the child node with another child node
+        CPPUNIT_ASSERT(internalNode.addChild(new ChildType(c1, 3.0f)));
+        ASSERT_DOUBLES_EXACTLY_EQUAL(3.0f, internalNode.cbeginChildOn()->getValue(0));
+    }
+
+    { // test inserting child nodes that do and do not belong to the internal node
+        InternalNodeType internalNode(c1, 0.0f);
+
+        // succeed if child belongs to this internal node
+        CPPUNIT_ASSERT(internalNode.addChild(new ChildType(c0.offsetBy(8,0,0))));
+        CPPUNIT_ASSERT(internalNode.probeLeaf(c0.offsetBy(8,0,0)));
+        openvdb::Index index1 = internalNode.coordToOffset(c0);
+        openvdb::Index index2 = internalNode.coordToOffset(c0.offsetBy(8,0,0));
+        CPPUNIT_ASSERT(!internalNode.isChildMaskOn(index1));
+        CPPUNIT_ASSERT(internalNode.isChildMaskOn(index2));
+
+        // fail otherwise
+        CPPUNIT_ASSERT(!internalNode.addChild(new ChildType(c0.offsetBy(8000,0,0))));
+    }
 }
 
 // Copyright (c) DreamWorks Animation LLC
