# Copyright Contributors to the OpenVDB Project
# SPDX-License-Identifier: MPL-2.0
#
#[=======================================================================[

  CMake Configuration for OpenVDB AX

#]=======================================================================]

cmake_minimum_required(VERSION 3.12)
project(OpenVDBAXCore LANGUAGES CXX)

include(GNUInstallDirs)

option(OPENVDB_AX_SHARED "Build dynamically linked version of the ax library." ON)
option(OPENVDB_AX_STATIC "Build statically linked version of the ax library." ON)

option(OPENVDB_BUILD_AX_GRAMMAR [=[
Rebuild the AX grammar using flex/bison. This only necessary if you are
altering the frontend AX language, typically only a developer option. ]=] OFF)
option(USE_NEW_PASS_MANAGER [=[
Enable the new Optimization Pass Manager. This is a developer option.]=] OFF)

mark_as_advanced(
  USE_NEW_PASS_MANAGER
  OPENVDB_BUILD_AX_GRAMMAR
)

#########################################################################

message(STATUS "----------------------------------------------------")
message(STATUS "-------------- Configuring OpenVDBAX ---------------")
message(STATUS "----------------------------------------------------")

##########################################################################

if(NOT OPENVDB_BUILD_CORE)
  set(OPENVDB_LIB OpenVDB::openvdb)
else()
  set(OPENVDB_LIB openvdb)
endif()

# Configure grammar target

set(OPENVDB_AX_GRAMMAR_DIR ${CMAKE_CURRENT_BINARY_DIR}/openvdb_ax/grammar)
file(MAKE_DIRECTORY ${OPENVDB_AX_GRAMMAR_DIR})

if(OPENVDB_BUILD_AX_GRAMMAR)
  find_package(FLEX REQUIRED)
  find_package(BISON 3.0 REQUIRED)

  set(BISON_COMPILE_FLAGS "${BISON_COMPILE_FLAGS} -Werror")

  if(OPENVDB_AX_GRAMMAR_NO_LINES)
    # Suppress #line directives
    set(FLEX_COMPILE_FLAGS "${FLEX_COMPILE_FLAGS} -L")
    set(BISON_COMPILE_FLAGS "${BISON_COMPILE_FLAGS} -l")
  endif()

  flex_target(openvdb_ax_lexer grammar/axlexer.l ${OPENVDB_AX_GRAMMAR_DIR}/axlexer.cc
    COMPILE_FLAGS ${FLEX_COMPILE_FLAGS}
  )
  bison_target(openvdb_ax_parser grammar/axparser.y ${OPENVDB_AX_GRAMMAR_DIR}/axparser.cc
    DEFINES_FILE ${OPENVDB_AX_GRAMMAR_DIR}/axparser.h
    COMPILE_FLAGS ${BISON_COMPILE_FLAGS}
  )
  add_flex_bison_dependency(openvdb_ax_lexer openvdb_ax_parser)

  # Add a custom target so the language is only ever generated once
  add_custom_target(openvdb_ax_grammar
    COMMENT "Re-generate the AX language files."
    DEPENDS
      ${OPENVDB_AX_GRAMMAR_DIR}/axlexer.cc
      ${OPENVDB_AX_GRAMMAR_DIR}/axparser.cc)
endif()

if(NOT OPENVDB_AX_SHARED AND NOT OPENVDB_AX_STATIC)
  # return if OPENVDB_BUILD_AX_GRAMMAR was enabled, allowing for a
  # single CMake run to configure the AX grammar
  if(OPENVDB_BUILD_AX_GRAMMAR)
    return()
  endif()
  message(FATAL_ERROR "Both static and shared ax OpenVDB libraries have been disabled. "
    "At least one must be enabled when building the ax library."
  )
endif()

#########################################################################

# Configure LLVM

find_package(LLVM REQUIRED)
find_library(found_LLVM LLVM HINTS ${LLVM_LIBRARY_DIRS})

if(found_LLVM)
  set(LLVM_LIBS "LLVM")
else()
  llvm_map_components_to_libnames(_llvm_libs
    native core executionengine support mcjit passes)
  set(LLVM_LIBS "${_llvm_libs}")
endif()

if(MINIMUM_LLVM_VERSION)
  if(LLVM_PACKAGE_VERSION VERSION_LESS MINIMUM_LLVM_VERSION)
    message(FATAL_ERROR "Could NOT find LLVM: Found unsuitable version \"${LLVM_PACKAGE_VERSION}\", "
      "but required is at least \"${MINIMUM_LLVM_VERSION}\" (found ${LLVM_DIR})")
  endif()
endif()
if(OPENVDB_FUTURE_DEPRECATION AND FUTURE_MINIMUM_LLVM_VERSION)
  if(LLVM_PACKAGE_VERSION VERSION_LESS FUTURE_MINIMUM_LLVM_VERSION)
    message(DEPRECATION "Support for LLVM versions < ${FUTURE_MINIMUM_LLVM_VERSION} "
      "is deprecated and will be removed.")
  endif()
endif()

message(STATUS "Found LLVM: ${LLVM_DIR} (found suitable version \"${LLVM_PACKAGE_VERSION}\", "
  "minimum required is \"${MINIMUM_LLVM_VERSION}\")")

#########################################################################

set(OPENVDB_AX_LIBRARY_SOURCE_FILES
  ast/Parse.cc
  ast/PrintTree.cc
  ast/Scanners.cc
  ax.cc
  codegen/ComputeGenerator.cc
  codegen/FunctionRegistry.cc
  codegen/FunctionTypes.cc
  codegen/PointComputeGenerator.cc
  codegen/PointFunctions.cc
  codegen/StandardFunctions.cc
  codegen/StringFunctions.cc
  codegen/Types.cc
  codegen/VolumeComputeGenerator.cc
  codegen/VolumeFunctions.cc
  compiler/Compiler.cc
  compiler/Logger.cc
  compiler/PointExecutable.cc
  compiler/VolumeExecutable.cc
  math/OpenSimplexNoise.cc
)

if(OPENVDB_BUILD_AX_GRAMMAR)
  list(APPEND OPENVDB_AX_LIBRARY_SOURCE_FILES
    ${OPENVDB_AX_GRAMMAR_DIR}/axlexer.cc
    ${OPENVDB_AX_GRAMMAR_DIR}/axparser.cc)
else()
  list(APPEND OPENVDB_AX_LIBRARY_SOURCE_FILES
    grammar/generated/axlexer.cc
    grammar/generated/axparser.cc)
endif()

set(OPENVDB_AX_AST_INCLUDE_FILES
  ast/AST.h
  ast/Parse.h
  ast/PrintTree.h
  ast/Scanners.h
  ast/Tokens.h
  ast/Visitor.h
)

set(OPENVDB_AX_CODEGEN_INCLUDE_FILES
  codegen/ComputeGenerator.h
  codegen/ConstantFolding.h
  codegen/FunctionRegistry.h
  codegen/Functions.h
  codegen/FunctionTypes.h
  codegen/PointComputeGenerator.h
  codegen/PointLeafLocalData.h
  codegen/String.h
  codegen/SymbolTable.h
  codegen/Types.h
  codegen/Utils.h
  codegen/VolumeComputeGenerator.h
  math/OpenSimplexNoise.h
)

set(OPENVDB_AX_COMPILER_INCLUDE_FILES
  compiler/AttributeRegistry.h
  compiler/Compiler.h
  compiler/CompilerOptions.h
  compiler/CustomData.h
  compiler/Logger.h
  compiler/PointExecutable.h
  compiler/VolumeExecutable.h
)

# @todo CMake >= 3.12, use an object library to consolidate shared/static
# builds. There are limitations with earlier versions of CMake when used with
# imported targets.

if(OPENVDB_AX_SHARED)
  add_library(openvdb_ax_shared SHARED ${OPENVDB_AX_LIBRARY_SOURCE_FILES})
  if(OPENVDB_BUILD_AX_GRAMMAR)
    add_dependencies(openvdb_ax_shared openvdb_ax_grammar)
  endif()
endif()

if(OPENVDB_AX_STATIC)
  add_library(openvdb_ax_static STATIC ${OPENVDB_AX_LIBRARY_SOURCE_FILES})
  if(OPENVDB_BUILD_AX_GRAMMAR)
    add_dependencies(openvdb_ax_static openvdb_ax_grammar)
  endif()
endif()

# Alias either the shared or static library to the generic OpenVDB
# target. Dependent components should use this target to build against
# such that they are always able to find a valid build of OpenVDB

if(OPENVDB_AX_SHARED)
  add_library(openvdb_ax ALIAS openvdb_ax_shared)
else()
  add_library(openvdb_ax ALIAS openvdb_ax_static)
endif()

# Configure shared settings

set(OPENVDB_AX_CORE_DEPENDENT_LIBS
  ${OPENVDB_LIB}
  ${LLVM_LIBS}
)

set(OPENVDB_AX_PUBLIC_DEFINES ${LLVM_DEFINITIONS})
set(OPENVDB_AX_PRIVATE_DEFINES "")
set(OPENVDB_AX_PUBLIC_OPTIONS "")

if(NOT LLVM_ENABLE_ASSERTIONS)
  # If no asserts in LLVM, build the address sanitiser build with -DNDEBUG
  # otherwise we get a missing symbol error from LLVM:
  #  undefined reference to `llvm::cfg::Update<llvm::BasicBlock*>::dump() const'
  list(APPEND OPENVDB_AX_PUBLIC_DEFINES
    "$<$<AND:$<CONFIG:ASAN>,$<OR:$<CXX_COMPILER_ID:GNU>,$<CXX_COMPILER_ID:Clang>,$<CXX_COMPILER_ID:AppleClang>>>:NDEBUG>")
endif()
if(NOT LLVM_ENABLE_RTTI)
  # If llvm has been built without rtti, disable the vptr sanitizer for AX
  list(APPEND OPENVDB_AX_PUBLIC_OPTIONS
    "$<$<AND:$<CONFIG:UBSAN>,$<OR:$<CXX_COMPILER_ID:GNU>,$<CXX_COMPILER_ID:Clang>,$<CXX_COMPILER_ID:AppleClang>>>:-fno-sanitize=vptr>")
endif()

if(CMAKE_CXX_COMPILER_ID STREQUAL "Clang")
  # TBB can't determine libstdc++ version if Clang is in use. This causes issues
  # with any TBB container using features from C++11 and greater (such as
  # tbb::concurrent_vector::emplace_back, used in the VolumeExecutable)
  # https://github.com/01org/tbb/issues/22
  # https://www.threadingbuildingblocks.org/docs/help/reference/appendices/known_issues/linux_os.html
  # https://www.threadingbuildingblocks.org/docs/help/reference/environment/feature_macros.html
  string(REPLACE "." "0" TBB_USE_GLIBCXX_VERSION ${CMAKE_CXX_COMPILER_VERSION})
  list(APPEND OPENVDB_AX_PUBLIC_DEFINES
    -DTBB_USE_GLIBCXX_VERSION=${TBB_USE_GLIBCXX_VERSION})
endif()

if(USE_NEW_PASS_MANAGER)
  list(APPEND OPENVDB_AX_PRIVATE_DEFINES -DUSE_NEW_PASS_MANAGER)
endif()

##########################################################################

# Configure static build

if(OPENVDB_AX_STATIC)
  target_compile_definitions(openvdb_ax_static PUBLIC ${OPENVDB_AX_PUBLIC_DEFINES})
  target_compile_definitions(openvdb_ax_static PRIVATE ${OPENVDB_AX_PRIVATE_DEFINES})
  target_compile_options(openvdb_ax_static PUBLIC ${OPENVDB_AX_PUBLIC_OPTIONS})
  target_include_directories(openvdb_ax_static PUBLIC ../)
  target_include_directories(openvdb_ax_static
    SYSTEM PUBLIC ${LLVM_INCLUDE_DIRS}
  )

  if(OPENVDB_BUILD_AX_GRAMMAR)
    target_include_directories(openvdb_ax_static
      PRIVATE ${OPENVDB_AX_GRAMMAR_DIR}
    )
    target_compile_definitions(openvdb_ax_static
      PRIVATE -DOPENVDB_AX_REGENERATE_GRAMMAR
    )
  endif()

  set_target_properties(openvdb_ax_static
    PROPERTIES OUTPUT_NAME openvdb_ax
  )

  target_link_libraries(openvdb_ax_static PUBLIC ${OPENVDB_AX_CORE_DEPENDENT_LIBS})
endif()

# Configure shared build

if(OPENVDB_AX_SHARED)
  target_compile_definitions(openvdb_ax_shared PUBLIC ${OPENVDB_AX_PUBLIC_DEFINES})
  target_compile_definitions(openvdb_ax_shared PRIVATE ${OPENVDB_AX_PRIVATE_DEFINES})
  target_compile_options(openvdb_ax_shared PUBLIC ${OPENVDB_AX_PUBLIC_OPTIONS})
  target_include_directories(openvdb_ax_shared PUBLIC ../)
  target_include_directories(openvdb_ax_shared
    SYSTEM PUBLIC ${LLVM_INCLUDE_DIRS}
  )

  if(OPENVDB_BUILD_AX_GRAMMAR)
    target_include_directories(openvdb_ax_shared
      PRIVATE ${OPENVDB_AX_GRAMMAR_DIR}
    )
    target_compile_definitions(openvdb_ax_shared
      PRIVATE -DOPENVDB_AX_REGENERATE_GRAMMAR
    )
  endif()

  set_target_properties(
    openvdb_ax_shared
    PROPERTIES
      OUTPUT_NAME openvdb_ax
      SOVERSION ${OpenVDB_MAJOR_VERSION}.${OpenVDB_MINOR_VERSION}
      VERSION ${OpenVDB_MAJOR_VERSION}.${OpenVDB_MINOR_VERSION}.${OpenVDB_PATCH_VERSION}
    )

<<<<<<< HEAD
  if(OPENVDB_ENABLE_RPATH)
    # @todo There is probably a better way to do this for imported targets
    list(APPEND RPATHS
      ${Boost_LIBRARY_DIRS}
      ${IlmBase_LIBRARY_DIRS}
      ${Imath_LIBRARY_DIRS}
      ${Log4cplus_LIBRARY_DIRS}
      ${Blosc_LIBRARY_DIRS}
      ${Tbb_LIBRARY_DIRS}
      ${LLVM_LIBRARY_DIRS}
    )
    list(REMOVE_DUPLICATES RPATHS)
    set_target_properties(openvdb_ax_shared
      PROPERTIES INSTALL_RPATH "${RPATHS}"
    )
  endif()

=======
>>>>>>> 509a6451
  target_link_libraries(openvdb_ax_shared PUBLIC ${OPENVDB_AX_CORE_DEPENDENT_LIBS})
endif()

install(FILES ax.h Exceptions.h DESTINATION ${CMAKE_INSTALL_INCLUDEDIR}/openvdb_ax/)
install(FILES ${OPENVDB_AX_AST_INCLUDE_FILES} DESTINATION ${CMAKE_INSTALL_INCLUDEDIR}/openvdb_ax/ast)
install(FILES ${OPENVDB_AX_CODEGEN_INCLUDE_FILES} DESTINATION ${CMAKE_INSTALL_INCLUDEDIR}/openvdb_ax/codegen)
install(FILES ${OPENVDB_AX_COMPILER_INCLUDE_FILES} DESTINATION ${CMAKE_INSTALL_INCLUDEDIR}/openvdb_ax/compiler)

if(OPENVDB_AX_STATIC)
  install(TARGETS openvdb_ax_static
    RUNTIME DESTINATION ${CMAKE_INSTALL_BINDIR}
    LIBRARY DESTINATION ${CMAKE_INSTALL_LIBDIR}
    ARCHIVE DESTINATION ${CMAKE_INSTALL_LIBDIR}
  )
endif()

if(OPENVDB_AX_SHARED)
  install(TARGETS openvdb_ax_shared
    RUNTIME DESTINATION ${CMAKE_INSTALL_BINDIR}
    LIBRARY DESTINATION ${CMAKE_INSTALL_LIBDIR}
    ARCHIVE DESTINATION ${CMAKE_INSTALL_LIBDIR}
  )
endif()<|MERGE_RESOLUTION|>--- conflicted
+++ resolved
@@ -310,26 +310,6 @@
       VERSION ${OpenVDB_MAJOR_VERSION}.${OpenVDB_MINOR_VERSION}.${OpenVDB_PATCH_VERSION}
     )
 
-<<<<<<< HEAD
-  if(OPENVDB_ENABLE_RPATH)
-    # @todo There is probably a better way to do this for imported targets
-    list(APPEND RPATHS
-      ${Boost_LIBRARY_DIRS}
-      ${IlmBase_LIBRARY_DIRS}
-      ${Imath_LIBRARY_DIRS}
-      ${Log4cplus_LIBRARY_DIRS}
-      ${Blosc_LIBRARY_DIRS}
-      ${Tbb_LIBRARY_DIRS}
-      ${LLVM_LIBRARY_DIRS}
-    )
-    list(REMOVE_DUPLICATES RPATHS)
-    set_target_properties(openvdb_ax_shared
-      PROPERTIES INSTALL_RPATH "${RPATHS}"
-    )
-  endif()
-
-=======
->>>>>>> 509a6451
   target_link_libraries(openvdb_ax_shared PUBLIC ${OPENVDB_AX_CORE_DEPENDENT_LIBS})
 endif()
 
